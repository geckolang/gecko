use crate::diagnostic;

pub type Token = (TokenKind, usize);

#[derive(PartialEq, Debug, Clone)]
pub enum TokenKind {
  /// A special token emitted when there are no more tokens to lex.
  EOF,
  Illegal(char),
  Identifier(String),
  Whitespace(String),
  Comment(String),
  LiteralString(String),
  LiteralInt(u64),
  LiteralBool(bool),
  LiteralChar(char),
  LiteralNullptr,
  KeywordFn,
  KeywordExtern,
  KeywordReturn,
  KeywordLet,
  KeywordIf,
  KeywordElse,
  KeywordBreak,
  KeywordContinue,
  KeywordUnsafe,
  KeywordEnum,
  KeywordStruct,
  KeywordMut,
  KeywordNew,
  KeywordLoop,
  KeywordAnd,
  KeywordOr,
  KeywordStatic,
  KeywordNand,
  KeywordNor,
  KeywordXor,
  KeywordType,
  TypeSignedInt8,
  TypeSignedInt16,
  TypeSignedInt32,
  TypeSignedInt64,
  TypeUnsignedInt8,
  TypeUnsignedInt16,
  TypeUnsignedInt32,
  TypeUnsignedInt64,
  TypeBool,
  TypeString,
  SymbolBraceL,
  SymbolBraceR,
  SymbolParenthesesL,
  SymbolParenthesesR,
  SymbolTilde,
  SymbolColon,
  SymbolAmpersand,
  SymbolComma,
  SymbolPlus,
  SymbolMinus,
  SymbolAsterisk,
  SymbolSlash,
  SymbolBang,
  SymbolEqual,
  SymbolSemiColon,
  SymbolLessThan,
  SymbolGreaterThan,
  SymbolBracketL,
  SymbolBracketR,
  SymbolDot,
  SymbolAt,
  SymbolBacktick,
}

impl std::fmt::Display for TokenKind {
  fn fmt(&self, formatter: &mut std::fmt::Formatter<'_>) -> std::fmt::Result {
    write!(formatter, "{:?}", self)
  }
}

pub struct Lexer {
  input: Vec<char>,
  index: usize,
  /// Represents the current character.
  ///
  /// If the input string was empty, or if the index is out of
  /// bounds, it will be `None`.
  current_char: Option<char>,
}

<<<<<<< HEAD
/// Determine whether a character is a letter, and within
/// the range of a-Z, or is _.
fn is_letter(character: char) -> bool {
  character.is_ascii_alphabetic() || character == '_'
}

/// Determine if the character is a digit within the range
/// of 0-9.
fn is_digit(character: char) -> bool {
  character.is_digit(10)
}

/// Determine if the current character is a whitespace
/// character.
fn is_whitespace(character: char) -> bool {
  character.is_whitespace()
}

=======
>>>>>>> b1eb9c7e
impl Lexer {
  pub fn new(input: Vec<char>) -> Self {
    let current_char = if input.is_empty() {
      None
    } else {
      Some(input[0])
    };

    Self {
      input,
      index: 0,
      current_char,
    }
  }

  pub fn from_str(string: &str) -> Self {
    Self::new(string.chars().collect())
  }

  /// Set the current character buffer to the character on
  /// the next index.
  ///
  /// If there are no more characters, the
  /// current character buffer will be set to `None` to
  /// indicate the end of the input string.
  pub fn read_char(&mut self) -> Option<char> {
    if self.index + 1 >= self.input.len() {
      self.current_char = None;

      return None;
    }

    self.index += 1;
    self.current_char = Some(self.input[self.index]);

    self.current_char
  }

  /// Attempt to lex all possible tokens until reaching `EOF`.
  pub fn lex_all(&mut self) -> Result<Vec<Token>, diagnostic::Diagnostic> {
    let mut tokens = Vec::new();

    loop {
      let start_position = self.index;
      let token = self.lex_token()?;

      if token == TokenKind::EOF {
        break;
      }

      tokens.push((token, start_position));
    }

    Ok(tokens)
  }

  fn get_span(&self) -> Option<diagnostic::Span> {
    Some(self.index..self.index)
  }

  /// Determine if the current character is unset, and therefore
  /// signifies the end of the input string.
  fn is_eof(&self) -> bool {
    self.current_char.is_none()
  }

  fn read_while(&mut self, predicate: fn(char) -> bool) -> String {
    let mut result = String::new();

    while let Some(character) = self.current_char {
      if !predicate(character) {
        break;
      }

      result.push(character);
      self.read_char();
    }

    result
  }

  fn read_identifier(&mut self) -> String {
    self.read_while(|character| -> bool {
      is_letter(character) || is_digit(character) || character == '_'
    })
  }

  fn read_integer(&mut self) -> Result<rug::Integer, diagnostic::Diagnostic> {
    let number_result = self.read_while(is_digit).parse::<rug::Integer>();

    if let Err(_) = number_result {
      return Err(diagnostic::Diagnostic {
        message: "number might be too large or invalid".to_string(),
        severity: diagnostic::Severity::Error,
        span: self.get_span(),
      });
    }

    Ok(number_result.unwrap())
  }

  fn read_comment(&mut self) -> String {
    // Skip the hash symbol.
    self.read_char();

    self.read_while(|character| character != '\n')
  }

  fn read_whitespace(&mut self) -> String {
    self.read_while(is_whitespace)
  }

  // TODO: Need tests implemented for this.
  fn read_string(&mut self) -> Result<String, diagnostic::Diagnostic> {
    // Skip the opening double-quote.
    self.read_char();

    let mut string = String::new();

    loop {
      string += self.read_while(|char| char != '"' && char != '\\').as_str();

      // We've reached the end of the string.
      if self.current_char == Some('"') {
        break;
      }

      // Otherwise, there is an escape sequence. Skip the escape character.
      self.read_char();

      // TODO: Escape sequences may also occur for chars (single-characters).
      string += match self.current_char {
        Some('n') => "\n",
        Some('t') => "\t",
        Some('r') => "\r",
        Some('\\') => "\\",
        // TODO: Are we missing any other important escape sequence codes?
        Some(char) => {
          return Err(diagnostic::Diagnostic {
            message: format!("`{}` is not a valid string escape sequence", char),
            severity: diagnostic::Severity::Error,
            span: self.get_span(),
          })
        }
        None => {
          return Err(diagnostic::Diagnostic {
            message: "unexpected end of input, expected character".to_string(),
            severity: diagnostic::Severity::Error,
            span: self.get_span(),
          })
        }
      };

      // Move on from the matched character (if any).
      self.read_char();
    }

    // TODO: We SHOULD be skipping the closing double-quote here (independent function).
    // No need to skip the closing double-quote.

    Ok(string)
  }

  fn read_character(&mut self) -> Result<char, diagnostic::Diagnostic> {
    // Skip the opening single-quote, and retrieve the character.
    let character = self.read_char();

    if character.is_none() {
      return Err(diagnostic::Diagnostic {
        message: "unexpected end of input, expected character".to_string(),
        severity: diagnostic::Severity::Error,
        span: self.get_span(),
      });
    }

    Ok(character.unwrap())
  }

  /// Attempt to retrieve the next token.
  ///
  /// If the end of the input string has been reached, `None` will be
  /// returned. If the current character is neither an identifier nor a
  /// digit, an [`Illegal`] token with the encountered character as its
  /// value will be returned.
  fn lex_token(&mut self) -> Result<TokenKind, diagnostic::Diagnostic> {
    if self.is_eof() {
      return Ok(TokenKind::EOF);
    }

    let current_char = self.current_char.unwrap();

    // TODO: Simplify this chunk of code.
    let token = if is_whitespace(current_char) {
      TokenKind::Whitespace(self.read_whitespace())
    } else {
      let final_token = match current_char {
<<<<<<< HEAD
        '#' => token::Token::Comment(self.read_comment()),
        '"' => token::Token::LiteralString(self.read_string()),
        '\'' => token::Token::LiteralChar(self.read_character()?),
        '{' => token::Token::SymbolBraceL,
        '}' => token::Token::SymbolBraceR,
        '(' => token::Token::SymbolParenthesesL,
        ')' => token::Token::SymbolParenthesesR,
        '~' => token::Token::SymbolTilde,
        ':' => token::Token::SymbolColon,
        '&' => token::Token::SymbolAmpersand,
        ',' => token::Token::SymbolComma,
        '.' => token::Token::SymbolDot,
        '+' => token::Token::SymbolPlus,
        '-' => token::Token::SymbolMinus,
        '*' => token::Token::SymbolAsterisk,
        '/' => token::Token::SymbolSlash,
        '!' => token::Token::SymbolBang,
        '=' => token::Token::SymbolEqual,
        ';' => token::Token::SymbolSemiColon,
        '<' => token::Token::SymbolLessThan,
        '>' => token::Token::SymbolGreaterThan,
=======
        '#' => TokenKind::Comment(self.read_comment()),
        '"' => TokenKind::LiteralString(self.read_string()?),
        '\'' => TokenKind::LiteralChar(self.read_character()?),
        '{' => TokenKind::SymbolBraceL,
        '}' => TokenKind::SymbolBraceR,
        '(' => TokenKind::SymbolParenthesesL,
        ')' => TokenKind::SymbolParenthesesR,
        '~' => TokenKind::SymbolTilde,
        ':' => TokenKind::SymbolColon,
        '&' => TokenKind::SymbolAmpersand,
        ',' => TokenKind::SymbolComma,
        '+' => TokenKind::SymbolPlus,
        '-' => TokenKind::SymbolMinus,
        '*' => TokenKind::SymbolAsterisk,
        '/' => TokenKind::SymbolSlash,
        '!' => TokenKind::SymbolBang,
        '=' => TokenKind::SymbolEqual,
        ';' => TokenKind::SymbolSemiColon,
        '<' => TokenKind::SymbolLessThan,
        '>' => TokenKind::SymbolGreaterThan,
        '[' => TokenKind::SymbolBracketL,
        ']' => TokenKind::SymbolBracketR,
        '.' => TokenKind::SymbolDot,
        '@' => TokenKind::SymbolAt,
        '`' => TokenKind::SymbolBacktick,
>>>>>>> b1eb9c7e
        _ => {
          // NOTE: Identifiers will never start with a digit.
          return if current_char == '_' || is_letter(current_char) {
            let identifier = self.read_identifier();

            match match_token(identifier.as_str()) {
              Some(keyword_token) => Ok(keyword_token),
              None => Ok(TokenKind::Identifier(identifier)),
            }
          } else if is_digit(current_char) {
<<<<<<< HEAD
            Ok(Some(token::Token::LiteralInt(self.read_integer()?)))
=======
            Ok(TokenKind::LiteralInt(self.read_number()?))
>>>>>>> b1eb9c7e
          } else {
            let illegal_char = current_char;

            self.read_char();

            Ok(TokenKind::Illegal(illegal_char))
          };
        }
      };

      // Skip simple matched token (or in the case of a string, its closing quote).
      self.read_char();

      final_token
    };

    Ok(token)
  }
}

// TODO: Is this implementation practical? If not, simply remove.
impl Iterator for Lexer {
  type Item = Result<TokenKind, diagnostic::Diagnostic>;

  fn next(&mut self) -> Option<Self::Item> {
    let token = self.lex_token();

    if token.is_err() {
      return Some(Err(token.err().unwrap()));
    }

    Some(Ok(token.unwrap()))
  }
}

// TODO: Should these functions be moved into the implementation of `Lexer`?

fn match_token(identifier: &str) -> Option<TokenKind> {
  Some(match identifier {
    "fn" => TokenKind::KeywordFn,
    "extern" => TokenKind::KeywordExtern,
    "let" => TokenKind::KeywordLet,
    "return" => TokenKind::KeywordReturn,
    "if" => TokenKind::KeywordIf,
    "else" => TokenKind::KeywordElse,
    "break" => TokenKind::KeywordBreak,
    "continue" => TokenKind::KeywordContinue,
    "unsafe" => TokenKind::KeywordUnsafe,
    "enum" => TokenKind::KeywordEnum,
    "struct" => TokenKind::KeywordStruct,
    "mut" => TokenKind::KeywordMut,
    "new" => TokenKind::KeywordNew,
    "loop" => TokenKind::KeywordLoop,
    "and" => TokenKind::KeywordAnd,
    "or" => TokenKind::KeywordOr,
    "static" => TokenKind::KeywordStatic,
    "nand" => TokenKind::KeywordNand,
    "nor" => TokenKind::KeywordNor,
    "xor" => TokenKind::KeywordXor,
    "type" => TokenKind::KeywordType,
    "nullptr" => TokenKind::LiteralNullptr,
    "i8" => TokenKind::TypeSignedInt8,
    "i16" => TokenKind::TypeSignedInt16,
    "i32" => TokenKind::TypeSignedInt32,
    "i64" => TokenKind::TypeSignedInt64,
    "u8" => TokenKind::TypeUnsignedInt8,
    "u16" => TokenKind::TypeUnsignedInt16,
    "u32" => TokenKind::TypeUnsignedInt32,
    "u64" => TokenKind::TypeUnsignedInt64,
    "bool" => TokenKind::TypeBool,
    "str" => TokenKind::TypeString,
    "true" => TokenKind::LiteralBool(true),
    "false" => TokenKind::LiteralBool(false),
    _ => return None,
  })
}

/// Determine whether a character is a letter, and within
/// the range of a-Z, or is _.
fn is_letter(character: char) -> bool {
  ('a' <= character && character <= 'z')
    || ('A' <= character && character <= 'Z')
    || character == '_'
}

/// Determine if the character is a digit within the range
/// of 0-9.
fn is_digit(character: char) -> bool {
  character.is_digit(10)
}

/// Determine if the current character is a whitespace
/// character.
fn is_whitespace(character: char) -> bool {
  match character {
    ' ' | '\t' | '\n' | '\r' => true,
    _ => false,
  }
}

#[cfg(test)]
mod tests {
  use super::*;

  #[test]
  fn is_letter() {
    assert_eq!(true, super::is_letter('a'));
    assert_eq!(true, super::is_letter('z'));
    assert_eq!(true, super::is_letter('_'));
    assert_eq!(false, super::is_letter('0'));
    assert_eq!(false, super::is_letter('1'));
    assert_eq!(false, super::is_letter('!'));
  }

  #[test]
  fn is_digit() {
    assert_eq!(false, super::is_digit('a'));
    assert_eq!(false, super::is_digit('z'));
    assert_eq!(false, super::is_digit('_'));
    assert_eq!(true, super::is_digit('0'));
    assert_eq!(true, super::is_digit('1'));
    assert_eq!(false, super::is_digit('!'));
  }

  #[test]
  fn proper_initial_values() {
    let lexer = Lexer::new(vec!['a']);

    assert_eq!(lexer.input.len(), 1);
    assert_eq!(lexer.input[0], 'a');
    assert_eq!(lexer.index, 0);
    assert_eq!(lexer.current_char, Some('a'));
  }

  #[test]
  fn lex_identifier_single_char() {
    let mut lexer = Lexer::new(vec!['a']);

    assert_eq!(
      Ok(TokenKind::Identifier("a".to_string())),
      lexer.lex_token()
    );
  }

  #[test]
  fn lex_identifier_after_before() {
    let mut lexer = Lexer::new(vec![' ', 'a', 'b', 'c', ' ']);

    assert_eq!(true, lexer.lex_token().is_ok());

    assert_eq!(
      Ok(TokenKind::Identifier("abc".to_string())),
      lexer.lex_token()
    );
  }

  #[test]
  fn lex_identifier() {
    let mut lexer = Lexer::new(vec!['a', 'b', 'c']);

    assert_eq!(
      Ok(TokenKind::Identifier("abc".to_string())),
      lexer.lex_token()
    );
  }

  #[test]
  fn lex_eof() {
    let mut lexer = Lexer::new(vec!['a']);

    assert_eq!(true, lexer.lex_token().is_ok());
    assert_eq!(Ok(TokenKind::EOF), lexer.lex_token());
  }

  #[test]
  fn lex_empty() {
    let mut lexer = Lexer::new(vec![]);

    assert_eq!(Ok(TokenKind::EOF), lexer.lex_token());
  }

  #[test]
  fn lex_illegal() {
    let mut lexer = Lexer::new(vec!['?']);

    assert_eq!(Ok(TokenKind::Illegal('?')), lexer.lex_token());
  }

  #[test]
  fn read_char_empty() {
    let mut lexer = Lexer::new(vec![]);

    assert_eq!(None, lexer.read_char());
  }

  #[test]
  fn read_char_single() {
    let lexer = Lexer::new(vec!['a']);

    assert_eq!(Some('a'), lexer.current_char);
  }

  #[test]
  fn read_char_overflow() {
    let mut lexer = Lexer::new(vec!['a']);

    lexer.read_char();
    assert_eq!(0, lexer.index);
    assert_eq!(None, lexer.current_char);
  }

  #[test]
  fn is_whitespace() {
    assert_eq!(true, super::is_whitespace(' '));
    assert_eq!(false, super::is_whitespace('a'));
  }

  #[test]
  fn lex_comment() {
    let mut lexer = Lexer::from_str("#test");

    assert_eq!(
      Ok(TokenKind::Comment("test".to_string())),
      lexer.lex_token()
    );
  }

  #[test]
  fn lex_comment_space() {
    let mut lexer = Lexer::from_str("#hello world");

    assert_eq!(
      Ok(TokenKind::Comment("hello world".to_string())),
      lexer.lex_token()
    );
  }

  #[test]
  fn lex_comment_new_line() {
    let mut lexer = Lexer::from_str("#hello\n world");

    assert_eq!(
      Ok(TokenKind::Comment("hello".to_string())),
      lexer.lex_token()
    );
  }

  #[test]
  fn lex_comment_before() {
    let mut lexer = Lexer::from_str("a#hello\n world");

    assert_eq!(true, lexer.lex_token().is_ok());

    assert_eq!(
      Ok(TokenKind::Comment("hello".to_string())),
      lexer.lex_token()
    );
  }

  #[test]
  fn lex_string() {
    let mut lexer = Lexer::from_str("\"hello\"");

    assert_eq!(
      Ok(TokenKind::LiteralString("hello".to_string())),
      lexer.lex_token()
    );
  }

  #[test]
  fn lex_number_single_digit() {
    let mut lexer = Lexer::from_str("1");

<<<<<<< HEAD
    assert_eq!(
      Ok(Some(token::Token::LiteralInt(rug::Integer::from(1)))),
      lexer.lex_token()
    );
=======
    assert_eq!(Ok(TokenKind::LiteralInt(1)), lexer.lex_token());
>>>>>>> b1eb9c7e
  }

  #[test]
  fn lex_integer() {
    let mut lexer = Lexer::from_str("123");

<<<<<<< HEAD
    assert_eq!(
      Ok(Some(token::Token::LiteralInt(rug::Integer::from(123)))),
      lexer.lex_token()
    );
  }
  #[test]
  fn lex_float1() {
    let mut lexer = Lexer::from_str("42.69");
    assert_eq!(
      lexer.lex_token(),
      Ok(Some(token::Token::LiteralInt(rug::Integer::from(42))))
    );
    assert_eq!(lexer.lex_token(), Ok(Some(token::Token::SymbolDot)));
    assert_eq!(
      lexer.lex_token(),
      Ok(Some(token::Token::LiteralInt(rug::Integer::from(69))))
    );
  }

  #[test]
  fn lex_float2() {
    let mut lexer = Lexer::from_str("42.");
    assert_eq!(
      lexer.lex_token(),
      Ok(Some(token::Token::LiteralInt(rug::Integer::from(42))))
    );
    assert_eq!(lexer.lex_token(), Ok(Some(token::Token::SymbolDot)));
  }

  #[test]
  fn lex_float3() {
    let mut lexer = Lexer::from_str(".69");
    assert_eq!(lexer.lex_token(), Ok(Some(token::Token::SymbolDot)));
    assert_eq!(
      lexer.lex_token(),
      Ok(Some(token::Token::LiteralInt(rug::Integer::from(69))))
    );
=======
    assert_eq!(Ok(TokenKind::LiteralInt(123)), lexer.lex_token());
>>>>>>> b1eb9c7e
  }

  #[test]
  fn lex_all() {
    let mut lexer = Lexer::from_str("let one = 1");
    let tokens_result = lexer.lex_all();

    assert_eq!(true, tokens_result.is_ok());
    assert_eq!(7, tokens_result.unwrap().len());
  }

  // TODO: Add tests for number-overflow cases.
}<|MERGE_RESOLUTION|>--- conflicted
+++ resolved
@@ -11,7 +11,7 @@
   Whitespace(String),
   Comment(String),
   LiteralString(String),
-  LiteralInt(u64),
+  LiteralInt(rug::Integer),
   LiteralBool(bool),
   LiteralChar(char),
   LiteralNullptr,
@@ -86,7 +86,6 @@
   current_char: Option<char>,
 }
 
-<<<<<<< HEAD
 /// Determine whether a character is a letter, and within
 /// the range of a-Z, or is _.
 fn is_letter(character: char) -> bool {
@@ -105,8 +104,6 @@
   character.is_whitespace()
 }
 
-=======
->>>>>>> b1eb9c7e
 impl Lexer {
   pub fn new(input: Vec<char>) -> Self {
     let current_char = if input.is_empty() {
@@ -303,29 +300,6 @@
       TokenKind::Whitespace(self.read_whitespace())
     } else {
       let final_token = match current_char {
-<<<<<<< HEAD
-        '#' => token::Token::Comment(self.read_comment()),
-        '"' => token::Token::LiteralString(self.read_string()),
-        '\'' => token::Token::LiteralChar(self.read_character()?),
-        '{' => token::Token::SymbolBraceL,
-        '}' => token::Token::SymbolBraceR,
-        '(' => token::Token::SymbolParenthesesL,
-        ')' => token::Token::SymbolParenthesesR,
-        '~' => token::Token::SymbolTilde,
-        ':' => token::Token::SymbolColon,
-        '&' => token::Token::SymbolAmpersand,
-        ',' => token::Token::SymbolComma,
-        '.' => token::Token::SymbolDot,
-        '+' => token::Token::SymbolPlus,
-        '-' => token::Token::SymbolMinus,
-        '*' => token::Token::SymbolAsterisk,
-        '/' => token::Token::SymbolSlash,
-        '!' => token::Token::SymbolBang,
-        '=' => token::Token::SymbolEqual,
-        ';' => token::Token::SymbolSemiColon,
-        '<' => token::Token::SymbolLessThan,
-        '>' => token::Token::SymbolGreaterThan,
-=======
         '#' => TokenKind::Comment(self.read_comment()),
         '"' => TokenKind::LiteralString(self.read_string()?),
         '\'' => TokenKind::LiteralChar(self.read_character()?),
@@ -351,7 +325,6 @@
         '.' => TokenKind::SymbolDot,
         '@' => TokenKind::SymbolAt,
         '`' => TokenKind::SymbolBacktick,
->>>>>>> b1eb9c7e
         _ => {
           // NOTE: Identifiers will never start with a digit.
           return if current_char == '_' || is_letter(current_char) {
@@ -362,11 +335,7 @@
               None => Ok(TokenKind::Identifier(identifier)),
             }
           } else if is_digit(current_char) {
-<<<<<<< HEAD
-            Ok(Some(token::Token::LiteralInt(self.read_integer()?)))
-=======
-            Ok(TokenKind::LiteralInt(self.read_number()?))
->>>>>>> b1eb9c7e
+            Ok(TokenKind::LiteralInt(self.read_integer()?))
           } else {
             let illegal_char = current_char;
 
@@ -444,29 +413,6 @@
   })
 }
 
-/// Determine whether a character is a letter, and within
-/// the range of a-Z, or is _.
-fn is_letter(character: char) -> bool {
-  ('a' <= character && character <= 'z')
-    || ('A' <= character && character <= 'Z')
-    || character == '_'
-}
-
-/// Determine if the character is a digit within the range
-/// of 0-9.
-fn is_digit(character: char) -> bool {
-  character.is_digit(10)
-}
-
-/// Determine if the current character is a whitespace
-/// character.
-fn is_whitespace(character: char) -> bool {
-  match character {
-    ' ' | '\t' | '\n' | '\r' => true,
-    _ => false,
-  }
-}
-
 #[cfg(test)]
 mod tests {
   use super::*;
@@ -640,61 +586,35 @@
   fn lex_number_single_digit() {
     let mut lexer = Lexer::from_str("1");
 
-<<<<<<< HEAD
-    assert_eq!(
-      Ok(Some(token::Token::LiteralInt(rug::Integer::from(1)))),
-      lexer.lex_token()
-    );
-=======
-    assert_eq!(Ok(TokenKind::LiteralInt(1)), lexer.lex_token());
->>>>>>> b1eb9c7e
+    assert_eq!(Ok(TokenKind::LiteralInt(1.into())), lexer.lex_token());
   }
 
   #[test]
   fn lex_integer() {
     let mut lexer = Lexer::from_str("123");
 
-<<<<<<< HEAD
-    assert_eq!(
-      Ok(Some(token::Token::LiteralInt(rug::Integer::from(123)))),
-      lexer.lex_token()
-    );
+    assert_eq!(Ok(TokenKind::LiteralInt(123.into())), lexer.lex_token());
   }
   #[test]
   fn lex_float1() {
     let mut lexer = Lexer::from_str("42.69");
-    assert_eq!(
-      lexer.lex_token(),
-      Ok(Some(token::Token::LiteralInt(rug::Integer::from(42))))
-    );
-    assert_eq!(lexer.lex_token(), Ok(Some(token::Token::SymbolDot)));
-    assert_eq!(
-      lexer.lex_token(),
-      Ok(Some(token::Token::LiteralInt(rug::Integer::from(69))))
-    );
+    assert_eq!(lexer.lex_token(), Ok(TokenKind::LiteralInt(42.into())));
+    assert_eq!(lexer.lex_token(), Ok(TokenKind::SymbolDot));
+    assert_eq!(lexer.lex_token(), Ok(TokenKind::LiteralInt(69.into())));
   }
 
   #[test]
   fn lex_float2() {
     let mut lexer = Lexer::from_str("42.");
-    assert_eq!(
-      lexer.lex_token(),
-      Ok(Some(token::Token::LiteralInt(rug::Integer::from(42))))
-    );
-    assert_eq!(lexer.lex_token(), Ok(Some(token::Token::SymbolDot)));
+    assert_eq!(lexer.lex_token(), Ok(TokenKind::LiteralInt(42.into())));
+    assert_eq!(lexer.lex_token(), Ok(TokenKind::SymbolDot));
   }
 
   #[test]
   fn lex_float3() {
     let mut lexer = Lexer::from_str(".69");
-    assert_eq!(lexer.lex_token(), Ok(Some(token::Token::SymbolDot)));
-    assert_eq!(
-      lexer.lex_token(),
-      Ok(Some(token::Token::LiteralInt(rug::Integer::from(69))))
-    );
-=======
-    assert_eq!(Ok(TokenKind::LiteralInt(123)), lexer.lex_token());
->>>>>>> b1eb9c7e
+    assert_eq!(lexer.lex_token(), Ok(TokenKind::SymbolDot));
+    assert_eq!(lexer.lex_token(), Ok(TokenKind::LiteralInt(69.into())));
   }
 
   #[test]
