--- conflicted
+++ resolved
@@ -107,20 +107,12 @@
       let computed_parameter_index = self.prototype.parameters.len() as usize + index;
 
       // TODO: Is the parameter position correct?
-<<<<<<< HEAD
       // FIXME: Re-implement, after parameters were made definitions.
       // modified_prototype.parameters.push((
       //   format!("capture.{}", capture.0),
       //   capture_node_type,
       //   computed_parameter_index as u32,
       // ))
-=======
-      modified_prototype.parameters.push(ast::Parameter {
-        name: format!("capture.{}", capture.0),
-        ty: capture_node_type,
-        position: computed_parameter_index as u32,
-      })
->>>>>>> ff87b50c
     }
 
     // FIXME: Use modified prototype.
@@ -1011,17 +1003,11 @@
     llvm_function
       .get_param_iter()
       .zip(self.prototype.parameters.iter())
-<<<<<<< HEAD
       .for_each(|params| {
         params.1.lower(generator, cache);
         params
           .0
           .set_name(format!("param.{}", params.1.symbol.as_ref().unwrap().0).as_str());
-=======
-      .for_each(|x| {
-        x.1.lower(generator, cache);
-        x.0.set_name(format!("param.{}", x.1.name).as_str());
->>>>>>> ff87b50c
       });
 
     let llvm_entry_block = generator
@@ -1618,33 +1604,8 @@
 
         llvm_struct_type.set_body(llvm_field_types.as_slice(), false);
 
-<<<<<<< HEAD
         // All struct types should be pointer types.
         llvm_struct_type
-=======
-        llvm_type
-      }
-      ast::Type::Callable(callable_type) => {
-        let prototype_parameters = callable_type
-          .parameters
-          .iter()
-          .map(|x| ast::Parameter {
-            name: String::default(),
-            ty: x.clone(),
-            position: 0,
-          })
-          .collect();
-
-        let prototype = ast::Prototype {
-          parameters: prototype_parameters,
-          return_type: Some(callable_type.return_type.as_ref().clone()),
-          // TODO: Support for variadic closure type lowering?
-          is_variadic: false,
-        };
-
-        self
-          .lower_prototype(&prototype, cache)
->>>>>>> ff87b50c
           .ptr_type(inkwell::AddressSpace::Generic)
           .as_basic_type_enum()
       }
@@ -1693,11 +1654,7 @@
     let mut llvm_parameter_types = prototype
       .parameters
       .iter()
-<<<<<<< HEAD
       .map(|x| self.lower_type(&x.infer_type(cache), cache).into())
-=======
-      .map(|x| self.lower_type(&x.ty, cache).into())
->>>>>>> ff87b50c
       .collect::<Vec<_>>();
 
     if prototype.accepts_instance {
