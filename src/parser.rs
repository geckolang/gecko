use crate::{ast, cache, diagnostic, lexer, name_resolution};

pub const THIS_IDENTIFIER: &str = "this";

// TODO: Add more test cases for larger numbers than `0`. Also, is there a need for a panic here? If so, consider using `unreachable!()`. Additionally, should `unreachabe!()` panics even be reported on the documentation?
/// Determine the minimum bit-size in which a number can fit.
fn minimum_int_size_of(number: &rug::Integer) -> Option<ast::IntSize> {
  let minimum_bit_size = number.significant_bits();

  if minimum_bit_size <= 8 {
    Some(ast::IntSize::I8)
  } else if minimum_bit_size <= 16 {
    Some(ast::IntSize::I16)
  } else if minimum_bit_size <= 32 {
    Some(ast::IntSize::I32)
  } else if minimum_bit_size <= 64 {
    Some(ast::IntSize::I64)
  } else {
    None
  }
}

// TODO: Can't we use this to determine whether a token is an operator or not?
fn get_token_precedence(token: &lexer::TokenKind) -> usize {
  // FIXME: What about the `not` operator, and others?
  match token {
    lexer::TokenKind::SymbolPlus
    | lexer::TokenKind::SymbolMinus
    | lexer::TokenKind::SymbolEqual
    | lexer::TokenKind::SymbolLessThan
    | lexer::TokenKind::SymbolGreaterThan
    | lexer::TokenKind::KeywordAnd
    | lexer::TokenKind::KeywordOr
    | lexer::TokenKind::KeywordNand
    | lexer::TokenKind::KeywordNor
    | lexer::TokenKind::KeywordXor => 1,
    lexer::TokenKind::SymbolAsterisk | lexer::TokenKind::SymbolSlash => 2,
    _ => 0,
  }
}

type ParserResult<T> = Result<T, diagnostic::Diagnostic>;

pub struct Parser<'a> {
  tokens: Vec<lexer::Token>,
  index: usize,
  cache: &'a mut cache::Cache,
}

impl<'a> Parser<'a> {
  pub fn new(tokens: Vec<lexer::Token>, cache: &'a mut cache::Cache) -> Self {
    Self {
      tokens,
      index: 0,
      cache,
    }
  }

  pub fn from_tokens(token_kinds: Vec<lexer::TokenKind>, cache: &'a mut cache::Cache) -> Self {
    let tokens = token_kinds
      .iter()
      .map(|kind| (kind.to_owned(), 0 as usize))
      .collect::<Vec<_>>();

    Self::new(tokens, cache)
  }

  // TODO: Consider removing the `token` parameter, and adjust the binary expression parsing function accordingly. Or is a better decision to have it the other way around?
  /// Determine whether the given token is considered a valid binary
  /// operator.
  fn is_binary_operator(token_kind: &lexer::TokenKind) -> bool {
    // TODO: Support for GTOE and LTOE operators.
    matches!(
      token_kind,
      lexer::TokenKind::SymbolPlus
        | lexer::TokenKind::SymbolMinus
        | lexer::TokenKind::SymbolAsterisk
        | lexer::TokenKind::SymbolSlash
        | lexer::TokenKind::SymbolLessThan
        | lexer::TokenKind::SymbolGreaterThan
        | lexer::TokenKind::KeywordAnd
        | lexer::TokenKind::KeywordOr
        | lexer::TokenKind::KeywordNand
        | lexer::TokenKind::KeywordNor
        | lexer::TokenKind::KeywordXor
        | lexer::TokenKind::SymbolEqual
    )
  }

  /// Parse all top-level definitions.
  pub fn parse_all(&mut self) -> ParserResult<Vec<ast::Node>> {
    let mut result = Vec::new();

    while !self.is_eof() {
      result.push(self.parse_top_level_node()?);

      // FIXME: Nothing being done to the parsed top-level node.
    }

    Ok(result)
  }

  fn close_span(&self, span_start: usize) -> diagnostic::Span {
    span_start..self.index
  }

  fn skip_past(&mut self, token_kind: &lexer::TokenKind) -> ParserResult<()> {
    if !self.is(token_kind) {
      return Err(self.expected(format!("token `{}`", token_kind).as_str()));
    }

    self.skip();

    Ok(())
  }

  fn expected(&self, expected: &str) -> diagnostic::Diagnostic {
    diagnostic::Diagnostic {
      // TODO: Unsafe access. Default to `EOF` if there isn't a current token.
      message: format!("expected {}, but got `{}`", expected, self.force_get()),
      severity: diagnostic::Severity::Error,
      span: self.get_span(),
    }
  }

  fn is_unary_operator(&self) -> bool {
    matches!(
      self.force_get(),
      lexer::TokenKind::SymbolMinus
        | lexer::TokenKind::SymbolBang
        | lexer::TokenKind::SymbolAmpersand
        | lexer::TokenKind::SymbolAsterisk
        | lexer::TokenKind::SymbolBacktick
    )
  }

  fn until(&self, token: &lexer::TokenKind) -> ParserResult<bool> {
    // TODO: Handle `EOF` case here.
    return Ok(!self.is_eof() && !self.is(token));
  }

  fn force_get(&self) -> &lexer::TokenKind {
    // TODO: Accessing index unsafely. How about using `ParserResult<&lexer::TokenKind>`?
    &self.tokens.get(self.index).unwrap().0
  }

  fn get_span(&self) -> Option<diagnostic::Span> {
    // TODO: Safety check?
    let position = self.tokens[self.index].1;

    Some(position..position)
  }

  /// Compare the current token to the given token.
  ///
  /// If `EOF` has been reached, `false` will always be returned. This is
  /// to avoid infinite loops that rely on this check as their condition.
  fn is(&self, token: &lexer::TokenKind) -> bool {
    if self.index >= self.tokens.len() {
      return false;
    }

    self.force_get() == token
  }

  // TODO: Consider returning a `ParserResult<bool>` instead.
  // TODO: Need testing for this function.
  /// Attempt to reposition the index to the next token (if any).
  ///
  /// Returns whether the index was repositioned. If false, it indicates
  /// that the end of file was reached (`EOF`), and the current character
  /// cannot be skipped-over.
  fn skip(&mut self) -> bool {
    if self.is_eof() {
      return false;
    }

    self.index += 1;

    true
  }

  /// Retrieve the upcoming token (if any).
  fn peek(&self) -> Option<&lexer::TokenKind> {
    match self.tokens.get(self.index + 1) {
      Some(value) => Some(&value.0),
      None => None,
    }
  }

  /// Compare the upcoming token to the given token.
  ///
  /// Will always return false if `EOF` has been reached.
  fn peek_is(&self, token: &lexer::TokenKind) -> bool {
    let next_token = self.peek();

    if next_token.is_none() {
      return false;
    }

    token == next_token.unwrap()
  }

  /// Whether the parser has reached the end of the input.
  ///
  /// Will return true if the tokens vector provided is empty,
  /// or if the index is at the end of the tokens vector.
  pub fn is_eof(&self) -> bool {
    self.tokens.is_empty() || self.index == self.tokens.len() - 1
  }

  fn parse_pattern(
    &mut self,
    symbol_kind: name_resolution::SymbolKind,
  ) -> ParserResult<ast::Pattern> {
    let starting_name = self.parse_name()?;

    let module_name = if self.is(&lexer::TokenKind::SymbolColon) {
      self.skip();

      Some(starting_name.clone())
    } else {
      None
    };

    let base_name = if module_name.is_none() {
      starting_name
    } else {
      self.parse_name()?
    };

    Ok(ast::Pattern {
      module_name,
      base_name,
      symbol_kind,
      target_id: None,
    })
  }

  fn parse_name(&mut self) -> ParserResult<String> {
    // TODO: Illegal/unrecognized tokens MAY also be represented under 'Identifier'? Is this a problem?

    let name = match self.force_get() {
      lexer::TokenKind::Identifier(value) => value.clone(),
      _ => return Err(self.expected("identifier")),
    };

    self.skip();

    Ok(name)
  }

  fn parse_statement(&mut self) -> ParserResult<ast::Node> {
    let span_start = self.index;

    let kind = match self.force_get() {
      lexer::TokenKind::KeywordReturn => ast::NodeKind::ReturnStmt(self.parse_return_stmt()?),
      lexer::TokenKind::KeywordLet => ast::NodeKind::LetStmt(self.parse_let_stmt()?),
      lexer::TokenKind::KeywordLoop => ast::NodeKind::LoopStmt(self.parse_loop_stmt()?),
      lexer::TokenKind::KeywordBreak => ast::NodeKind::BreakStmt(self.parse_break_stmt()?),
      lexer::TokenKind::KeywordContinue => ast::NodeKind::ContinueStmt(self.parse_continue_stmt()?),
      lexer::TokenKind::KeywordUnsafe => {
        ast::NodeKind::UnsafeBlock(self.parse_unsafe_block_stmt()?)
      }
      _ => {
        let expr = self.parse_expr()?;

        // Promote the inline expression to an assignment statement, if applicable.
        if self.is(&lexer::TokenKind::SymbolEqual) {
          ast::NodeKind::AssignStmt(self.parse_assign_stmt(expr)?)
        } else {
          ast::NodeKind::InlineExprStmt(ast::InlineExprStmt {
            expr: Box::new(expr),
          })
        }
      }
    };

    Ok(ast::Node {
      kind,
      span: self.close_span(span_start),
      unique_id: self.cache.create_unique_id(),
    })
  }

  /// {'{' (%statement+) '}' | '=' {%statement | %expr}}
  fn parse_block(&mut self) -> ParserResult<ast::Block> {
    // TODO: Simplify.
    // Support for short syntax.
    if self.is(&lexer::TokenKind::SymbolEqual) {
      self.skip();
      self.skip_past(&lexer::TokenKind::SymbolGreaterThan)?;

      let statement = self.parse_statement()?;

      // FIXME: Is this correct for all cases?
      let yield_last_expr = if self.is(&lexer::TokenKind::SymbolSemiColon) {
        self.skip();

        false
      } else {
        true
      };

      // TODO: Must ensure a semi-colon always follows (for if statements, loops, etc.)?
      return Ok(ast::Block {
        statements: vec![statement],
        yield_last_expr,
        unique_id: self.cache.create_unique_id(),
      });
    }

    self.skip_past(&lexer::TokenKind::SymbolBraceL)?;

    let mut statements = Vec::new();
    let mut yield_last_expr = true;

    // FIXME: What if the last statement is a let-statement? Let-statements have inferrable types, used internally. Review this.
    // FIXME: This may be the reason why let-statements shouldn't have inferrable types (only internally).
    while self.until(&lexer::TokenKind::SymbolBraceR)? {
      let statement = self.parse_statement()?;

      if self.peek_is(&lexer::TokenKind::SymbolBraceR)
        && self.is(&lexer::TokenKind::SymbolSemiColon)
      {
        self.skip();
        yield_last_expr = false;
      }

      statements.push(statement);
    }

    self.skip_past(&lexer::TokenKind::SymbolBraceR)?;

    Ok(ast::Block {
      statements,
      yield_last_expr,
      unique_id: self.cache.create_unique_id(),
    })
  }

  /// {u8 | u16 | u32 | u64 | i8 | i16 | i32 | i64}
  fn parse_int_type(&mut self) -> ParserResult<ast::Type> {
    let current_token = self.force_get();

    let size = match current_token {
      lexer::TokenKind::TypeSignedInt8 => ast::IntSize::I8,
      lexer::TokenKind::TypeSignedInt16 => ast::IntSize::I16,
      lexer::TokenKind::TypeSignedInt32 => ast::IntSize::I32,
      lexer::TokenKind::TypeSignedInt64 => ast::IntSize::I64,
      lexer::TokenKind::TypeUnsignedInt8 => ast::IntSize::U8,
      lexer::TokenKind::TypeUnsignedInt16 => ast::IntSize::U16,
      lexer::TokenKind::TypeUnsignedInt32 => ast::IntSize::U32,
      lexer::TokenKind::TypeUnsignedInt64 => ast::IntSize::U64,
      // TODO: Add unsigned type tokens.
      _ => return Err(self.expected("integer type")),
    };

    self.skip();

    Ok(ast::Type::Primitive(ast::PrimitiveType::Int(size)))
  }

  // TODO: Merge with the `parse_type` function (too small)?
  /// bool
  fn parse_bool_type(&mut self) -> ParserResult<ast::Type> {
    self.skip_past(&lexer::TokenKind::TypeBool)?;

    Ok(ast::Type::Primitive(ast::PrimitiveType::Bool))
  }

  // TODO: Specialize return types of the `parse_type_x` functions to their actual types instead of the `ast::Type` enum wrapper?
  fn parse_this_type(&mut self) -> ParserResult<ast::Type> {
    self.skip_past(&lexer::TokenKind::TypeThis)?;

    Ok(ast::Type::This(ast::ThisType {
      target_id: None,
      ty: None,
    }))
  }

  /// '[' %type, 0-9+ ']'
  fn parse_array_type(&mut self) -> ParserResult<ast::Type> {
    self.skip_past(&lexer::TokenKind::SymbolBracketL)?;

    let element_type = self.parse_type()?;

    self.skip_past(&lexer::TokenKind::SymbolComma)?;

    let size = match self.force_get() {
      lexer::TokenKind::LiteralInt(value) => {
        if let Some(value) = value.to_u32() {
          value
        } else {
          return Err(self.expected("array size too big"));
        }
      }
      _ => return Err(self.expected("array size")),
    };

    self.skip();
    self.skip_past(&lexer::TokenKind::SymbolBracketR)?;

    Ok(ast::Type::Array(Box::new(element_type), size))
  }

  fn parse_type(&mut self) -> ParserResult<ast::Type> {
    // TODO: Check if the index is valid?
    // TODO: Support for more types.
    match self.force_get() {
      // TODO: Other types as well.
      lexer::TokenKind::KeywordFn => self.parse_callable_type(),
      lexer::TokenKind::TypeSignedInt8
      | lexer::TokenKind::TypeSignedInt16
      | lexer::TokenKind::TypeSignedInt32
      | lexer::TokenKind::TypeSignedInt64
      | lexer::TokenKind::TypeUnsignedInt8
      | lexer::TokenKind::TypeUnsignedInt16
      | lexer::TokenKind::TypeUnsignedInt32
      | lexer::TokenKind::TypeUnsignedInt64 => self.parse_int_type(),
      lexer::TokenKind::TypeBool => self.parse_bool_type(),
      lexer::TokenKind::Identifier(_) => self.parse_stub_type(),
      lexer::TokenKind::SymbolBracketL => self.parse_array_type(),
      lexer::TokenKind::TypeThis => self.parse_this_type(),
      lexer::TokenKind::SymbolAsterisk => {
        self.skip();

        Ok(ast::Type::Pointer(Box::new(self.parse_type()?)))
      }
      lexer::TokenKind::TypeString => {
        self.skip();

        Ok(ast::Type::Primitive(ast::PrimitiveType::String))
      }
      _ => return Err(self.expected("type")),
    }
  }

  /// fn '(' (%type (','))* ')' ('[' %type ']')
  fn parse_callable_type(&mut self) -> ParserResult<ast::Type> {
    self.skip_past(&lexer::TokenKind::KeywordFn)?;
    self.skip_past(&lexer::TokenKind::SymbolParenthesesL)?;

    let mut parameter_types = Vec::new();

    while self.until(&lexer::TokenKind::SymbolParenthesesR)? {
      parameter_types.push(self.parse_type()?);

      if !self.peek_is(&lexer::TokenKind::SymbolParenthesesR) {
        self.skip_past(&lexer::TokenKind::SymbolComma)?;
      }
    }

    self.skip_past(&lexer::TokenKind::SymbolParenthesesR)?;
    self.skip_past(&lexer::TokenKind::SymbolBracketL)?;

    let return_type = if self.is(&lexer::TokenKind::SymbolBracketR) {
      ast::Type::Unit
    } else {
      self.parse_type()?
    };

    self.skip_past(&lexer::TokenKind::SymbolBracketR)?;

    Ok(ast::Type::Callable(ast::CallableType {
      parameter_types,
      return_type: Box::new(return_type),
      // TODO: Support for variadic functions types? Such as a reference to an extern that is variadic? Think/investigate. Remember that externs may only be invoked from unsafe blocks.
      is_variadic: false,
    }))
  }

  /// %name
  fn parse_stub_type(&mut self) -> ParserResult<ast::Type> {
    let name = self.parse_name()?;

    Ok(ast::Type::Stub(ast::StubType {
      name,
      target_id: None,
      ty: None,
    }))
  }

  /// %name ':' %type
  fn parse_parameter(&mut self, index: u32) -> ParserResult<ast::Parameter> {
    let name = self.parse_name()?;

    self.skip_past(&lexer::TokenKind::SymbolColon)?;

    let ty = self.parse_type()?;

    Ok(ast::Parameter {
      name,
      ty,
      position: index,
    })
  }

  /// '(' {%parameter* (,)} (+) ')' ':' %type
  fn parse_prototype(&mut self) -> ParserResult<ast::Prototype> {
    self.skip_past(&lexer::TokenKind::SymbolParenthesesL)?;

    // TODO: Parameters must be a `Declaration` node, in order for their references to be resolved.
    let mut parameters = vec![];
    let mut is_variadic = false;
    let mut parameter_index_counter = 0;
    let mut accepts_instance = false;
    let mut this_parameter = None;

    if self.is(&lexer::TokenKind::Identifier(THIS_IDENTIFIER.to_string())) {
      self.skip();
      parameter_index_counter += 1;
      accepts_instance = true;

      this_parameter = Some(ast::Parameter {
        name: THIS_IDENTIFIER.to_string(),
        ty: ast::Type::This(ast::ThisType {
          target_id: None,
          ty: None,
        }),
        position: 0,
      });

      if !self.is(&lexer::TokenKind::SymbolParenthesesR) {
        self.skip_past(&lexer::TokenKind::SymbolComma)?;
      }
    }

    // TODO: Analyze, and remove possibility of lonely comma.
    while self.until(&lexer::TokenKind::SymbolParenthesesR)? {
      if self.is(&lexer::TokenKind::SymbolPlus) {
        is_variadic = true;
        self.skip();

        break;
      }

      parameters.push(self.parse_parameter(parameter_index_counter)?);
      parameter_index_counter += 1;

      if !self.is(&lexer::TokenKind::SymbolComma) {
        break;
      }

      self.skip();
    }

    self.skip_past(&lexer::TokenKind::SymbolParenthesesR)?;
    self.skip_past(&lexer::TokenKind::SymbolColon);

    let return_type = self.parse_type()?;

    Ok(ast::Prototype {
      parameters,
      return_type,
      is_variadic,
      accepts_instance,
      instance_type_id: None,
      this_parameter,
    })
  }

  /// fn %prototype %block
  fn parse_function(&mut self, attributes: Vec<ast::Attribute>) -> ParserResult<ast::Function> {
    // TODO: Support for visibility.
    self.skip_past(&lexer::TokenKind::KeywordFn)?;

    let name = self.parse_name()?;
    let prototype = self.parse_prototype()?;
    let body = self.parse_block()?;

    Ok(ast::Function {
      name: name.clone(),
      prototype,
      body,
      attributes,
    })
  }

  /// extern fn %prototype
  fn parse_extern_function(
    &mut self,
    attributes: Vec<ast::Attribute>,
  ) -> ParserResult<ast::ExternFunction> {
    // TODO: Support for visibility?

    self.skip_past(&lexer::TokenKind::KeywordExtern)?;
    self.skip_past(&lexer::TokenKind::KeywordFn)?;

    let name = self.parse_name()?;
    let prototype = self.parse_prototype()?;

    Ok(ast::ExternFunction {
      name: name.clone(),
      prototype,
      attributes,
    })
  }

  /// extern static %name ':' %type
  fn parse_extern_static(&mut self) -> ParserResult<ast::ExternStatic> {
    self.skip_past(&lexer::TokenKind::KeywordExtern)?;
    self.skip_past(&lexer::TokenKind::KeywordStatic)?;

    let name = self.parse_name()?;

    self.skip_past(&lexer::TokenKind::SymbolColon)?;

    let ty = self.parse_type()?;

    Ok(ast::ExternStatic(name.clone(), ty))
  }

  /// '@' %name ('(' (%literal (','))* ')')
  fn parse_attribute(&mut self) -> ParserResult<ast::Attribute> {
    self.skip_past(&lexer::TokenKind::SymbolAt)?;

    let name = self.parse_name()?;
    let mut values = Vec::new();

    if self.is(&lexer::TokenKind::SymbolParenthesesL) {
      self.skip();

      while self.until(&lexer::TokenKind::SymbolParenthesesR)? {
        values.push(self.parse_literal()?);

        // TODO: Review this comma-skipping system.
        if !self.is(&lexer::TokenKind::SymbolComma) {
          break;
        }

        self.skip();
      }

      self.skip_past(&lexer::TokenKind::SymbolParenthesesR)?;
    }

    Ok(ast::Attribute { name, values })
  }

  // TODO: Why not build the `Definition` node here? We might require access to the `name` and `symbol_kind`, however.
  /// {%function | %extern_function | %extern_static | %type_alias | %enum | %struct_type}
  fn parse_top_level_node(&mut self) -> ParserResult<ast::Node> {
    let span_start = self.index;

    // TODO: Why not move this check into the `get()` method?
    if self.is_eof() {
      return Err(diagnostic::Diagnostic {
        message: "expected top-level construct but got end of file".to_string(),
        severity: diagnostic::Severity::Error,
        span: self.get_span(),
      });
    }

    let mut attributes: Vec<ast::Attribute> = Vec::new();

    while self.is(&lexer::TokenKind::SymbolAt) {
      let span_start = self.index;
      let attribute = self.parse_attribute()?;

      if attributes.iter().any(|x| x.name == x.name) {
        return Err(diagnostic::Diagnostic {
          message: format!("duplicate attribute `{}`", attribute.name),
          severity: diagnostic::Severity::Error,
          span: Some(self.close_span(span_start)),
        });
      }

      attributes.push(attribute);
    }

    let is_attributable = matches!(
      self.force_get(),
      lexer::TokenKind::KeywordFn | lexer::TokenKind::KeywordExtern
    );

    if !attributes.is_empty() && !is_attributable {
      return Err(diagnostic::Diagnostic {
        message: "attributes may only be attached to functions or externs".to_string(),
        severity: diagnostic::Severity::Error,
        span: self.get_span(),
      });
    }

    let token = self.force_get();

    let kind = match token {
      // TODO: Why not create the definition here? That way we allow testability (functions actually return what they parse).
      lexer::TokenKind::KeywordFn => ast::NodeKind::Function(self.parse_function(attributes)?),
      lexer::TokenKind::KeywordExtern if self.peek_is(&lexer::TokenKind::KeywordFn) => {
        ast::NodeKind::ExternFunction(self.parse_extern_function(attributes)?)
      }
      lexer::TokenKind::KeywordExtern if self.peek_is(&lexer::TokenKind::KeywordStatic) => {
        ast::NodeKind::ExternStatic(self.parse_extern_static()?)
      }
      lexer::TokenKind::KeywordEnum => ast::NodeKind::Enum(self.parse_enum()?),
      lexer::TokenKind::KeywordStruct => ast::NodeKind::StructType(self.parse_struct_type()?),
      lexer::TokenKind::KeywordType => ast::NodeKind::TypeAlias(self.parse_type_alias()?),
      lexer::TokenKind::KeywordImpl => ast::NodeKind::StructImpl(self.parse_struct_impl()?),
      lexer::TokenKind::KeywordTrait => ast::NodeKind::Trait(self.parse_trait()?),
      _ => return Err(self.expected("top-level construct")),
    };

    Ok(ast::Node {
      kind,
      span: self.close_span(span_start),
      unique_id: self.cache.create_unique_id(),
    })
  }

  /// type %name = %type
  fn parse_type_alias(&mut self) -> ParserResult<ast::TypeAlias> {
    self.skip_past(&lexer::TokenKind::KeywordType)?;

    let name = self.parse_name()?;

    self.skip_past(&lexer::TokenKind::SymbolEqual)?;

    // FIXME: Recursive type aliases are possible, and cause stack-overflow. Fix this bug. This bug possibly exist for any other thing that uses deferred-resolved types.
    let ty = self.parse_type()?;

    Ok(ast::TypeAlias {
      name: name.clone(),
      ty,
    })
  }

  /// return (%expr)
  fn parse_return_stmt(&mut self) -> ParserResult<ast::ReturnStmt> {
    self.skip_past(&lexer::TokenKind::KeywordReturn)?;

    let mut value = None;

    // TODO: Does this cover all cases?
    if !self.is(&lexer::TokenKind::SymbolSemiColon) {
      value = Some(Box::new(self.parse_expr()?));
    } else {
      self.skip();
    }

    Ok(ast::ReturnStmt { value })
  }

  /// let (mut) %name (':' %type) '=' %expr
  fn parse_let_stmt(&mut self) -> ParserResult<ast::LetStmt> {
    self.skip_past(&lexer::TokenKind::KeywordLet)?;

    let is_mutable = if self.is(&lexer::TokenKind::KeywordMut) {
      self.skip();

      true
    } else {
      false
    };

    let name = self.parse_name()?;

    self.skip_past(&lexer::TokenKind::SymbolColon)?;

    let ty = self.parse_type()?;

    self.skip_past(&lexer::TokenKind::SymbolEqual)?;

    let value = self.parse_expr()?;

    // TODO: Value should be treated as rvalue, unless its using an address-of operator. Find out how to translate this to logic.

    Ok(ast::LetStmt {
      name: name.clone(),
      ty,
      value: Box::new(value),
      is_mutable,
    })
  }

  /// if %expr %block (else %block)
  fn parse_if_expr(&mut self) -> ParserResult<ast::IfStmt> {
    self.skip_past(&lexer::TokenKind::KeywordIf)?;

    let condition = self.parse_expr()?;
    let then_block = self.parse_block()?;

    let else_block = if self.is(&lexer::TokenKind::KeywordElse) {
      self.skip();

      Some(self.parse_block()?)
    } else {
      None
    };

    Ok(ast::IfStmt {
      condition: Box::new(condition),
      then_block,
      else_block,
    })
  }

  /// loop (%expr) %block
  fn parse_loop_stmt(&mut self) -> ParserResult<ast::LoopStmt> {
    self.skip_past(&lexer::TokenKind::KeywordLoop)?;

    let condition = if self.is(&lexer::TokenKind::SymbolBraceL) {
      None
    } else {
      Some(Box::new(self.parse_expr()?))
    };

    let body = self.parse_block()?;

    Ok(ast::LoopStmt { condition, body })
  }

  /// break
  fn parse_break_stmt(&mut self) -> ParserResult<ast::BreakStmt> {
    self.skip_past(&lexer::TokenKind::KeywordBreak)?;

    Ok(ast::BreakStmt {})
  }

  /// continue
  fn parse_continue_stmt(&mut self) -> ParserResult<ast::ContinueStmt> {
    self.skip_past(&lexer::TokenKind::KeywordContinue)?;

    Ok(ast::ContinueStmt)
  }

  // unsafe %block
  fn parse_unsafe_block_stmt(&mut self) -> ParserResult<ast::UnsafeBlockStmt> {
    // TODO: Why not merge this with the normal block, and just have a flag?

    self.skip_past(&lexer::TokenKind::KeywordUnsafe)?;

    Ok(ast::UnsafeBlockStmt(self.parse_block()?))
  }

  /// {true | false}
  fn parse_bool_literal(&mut self) -> ParserResult<ast::Literal> {
    Ok(match self.force_get().clone() {
      lexer::TokenKind::LiteralBool(value) => {
        self.skip();

        ast::Literal::Bool(value.clone())
      }
      _ => return Err(self.expected("boolean literal")),
    })
  }

  fn parse_float_literal(&mut self) -> ParserResult<ast::Literal> {
    match self.tokens.get(self.index..self.index + 3) {
      Some(
        [(lexer::TokenKind::LiteralInt(ref whole), _), (lexer::TokenKind::SymbolDot, _), (lexer::TokenKind::LiteralInt(ref decimal), _)],
      ) => {
        let mut result = rug::Float::new(rug::float::prec_max());
        result += whole;
        result += decimal.clone() / {
          let mut tmp = rug::Float::new(rug::float::prec_max());
          tmp += decimal;
          tmp.log10().ceil()
        };
        // we consume 3 tokens
        self.skip();
        self.skip();
        self.skip();
        Ok(ast::Literal::Float(result, ast::FloatSize::F128))
      }
      _ => Err(diagnostic::Diagnostic {
        message: "float literal malformed".to_string(),
        severity: diagnostic::Severity::Error,
        span: None,
      }),
    }
  }

  /// 0-9+
  fn parse_int_literal(&mut self) -> ParserResult<ast::Literal> {
    Ok(match self.force_get().clone() {
      lexer::TokenKind::LiteralInt(value) => {
        self.skip();

<<<<<<< HEAD
        // TODO: Temporary syntax, until casting is implemented.
        let int_type = if self.is(&lexer::TokenKind::SymbolParenthesesL) {
          self.skip();

          let int_type = self.parse_int_type()?;

          self.skip_past(&lexer::TokenKind::SymbolParenthesesR)?;

          Some(int_type)
        } else {
          None
        };

        let mut size = minimum_int_size_of(&value)
          .expect("Integer literal too big to fit in any builtin integer type");
=======
        let minimum_size = minimum_int_size_of(&value);
>>>>>>> e4b33f88

        // TODO: Deal with unsigned integers here?
        // Default size to 32 bit-width.
        let size = if minimum_size < ast::IntSize::I32 {
          ast::IntSize::I32
        } else {
          minimum_size
        };

        ast::Literal::Int(value, size)
      }
      _ => return Err(self.expected("integer literal")),
    })
  }

  /// '"' [^"]* '"'
  fn parse_string_literal(&mut self) -> ParserResult<ast::Literal> {
    let result = match self.force_get() {
      lexer::TokenKind::LiteralString(value) => ast::Literal::String(value.clone()),
      _ => return Err(self.expected("string literal")),
    };

    self.skip();

    Ok(result)
  }

  /// '[' (%expr (','))* ']'
  fn parse_array_value(&mut self) -> ParserResult<ast::ArrayValue> {
    let mut elements = Vec::new();

    self.skip_past(&lexer::TokenKind::SymbolBracketL)?;

    while self.until(&lexer::TokenKind::SymbolBracketR)? {
      elements.push(self.parse_expr()?);

      // TODO: What if the comma isn't provided?
      if self.is(&lexer::TokenKind::SymbolComma) {
        self.skip();
      }
    }

    // Skip the closing bracket.
    self.skip();

    // TODO: In the future, the type of an empty array will be inferred.
    let explicit_type = if elements.is_empty() {
      Some(self.parse_type()?)
    } else {
      None
    };

    Ok(ast::ArrayValue {
      elements,
      explicit_type,
    })
  }

  /// %name '[' %expr ']'
  fn parse_array_indexing(&mut self) -> ParserResult<ast::ArrayIndexing> {
    // TODO: Work with a pattern instead.
    let name = self.parse_name()?;

    self.skip_past(&lexer::TokenKind::SymbolBracketL)?;

    let index = Box::new(self.parse_expr()?);

    self.skip_past(&lexer::TokenKind::SymbolBracketR)?;

    Ok(ast::ArrayIndexing {
      name,
      index_expr: index,
      target_id: None,
    })
  }

  fn parse_literal(&mut self) -> ParserResult<ast::Literal> {
    let current_token = self.force_get();

    Ok(match current_token {
      lexer::TokenKind::LiteralBool(_) => self.parse_bool_literal()?,
      lexer::TokenKind::LiteralInt(_) => self.parse_int_literal()?,
      lexer::TokenKind::LiteralString(_) => self.parse_string_literal()?,
      lexer::TokenKind::LiteralNullptr => {
        self.skip();

        ast::Literal::Nullptr
      }
      _ => return Err(self.expected("literal")),
    })
  }

  // TODO: Retire this function. Remove it once its no longer needed.
  fn after_pattern_is(&self, token: &lexer::TokenKind) -> bool {
    let mut index = self.index;
    let mut delimiter_switch = false;
    let is_past_eof_at = |index: usize| index >= self.tokens.len();

    // FIXME: This is hacky code. Fix up.
    // FIXME: Ensure this works as expected with the modifications done.
    while !is_past_eof_at(index)
      && match self.tokens.get(index).unwrap().0 {
        lexer::TokenKind::SymbolDot | lexer::TokenKind::SymbolColon if delimiter_switch => true,
        lexer::TokenKind::Identifier(_) if !delimiter_switch => true,
        _ => false,
      }
    {
      delimiter_switch = !delimiter_switch;
      index += 1;
    }

    if let Some(token_at_index) = self.tokens.get(index) {
      &token_at_index.0 == token
    } else {
      false
    }
  }

  // TODO: Make use-of, or dispose.
  fn is_chain(&self) -> bool {
    if self.is_eof() {
      return false;
    }

    matches!(
      self.force_get(),
      lexer::TokenKind::SymbolDot | lexer::TokenKind::SymbolParenthesesL
    )
  }

  fn parse_primary_expr(&mut self) -> ParserResult<ast::Node> {
    let span_start = self.index;

    let kind = match self.force_get() {
      // FIXME: Possible redundant check after the fn keyword. But how do we know we're still not on a block and accidentally parse a function as a closure?
      lexer::TokenKind::KeywordFn
        if (self.peek_is(&lexer::TokenKind::SymbolBracketL)
          || self.peek_is(&lexer::TokenKind::SymbolParenthesesL)) =>
      {
        ast::NodeKind::Closure(self.parse_closure()?)
      }
      lexer::TokenKind::KeywordIf => ast::NodeKind::IfStmt(self.parse_if_expr()?),
      lexer::TokenKind::SymbolTilde => ast::NodeKind::IntrinsicCall(self.parse_intrinsic_call()?),
      // TODO: Change this syntax to the same treatment as call expressions (check afterwards).
      lexer::TokenKind::Identifier(_)
        if self.after_pattern_is(&lexer::TokenKind::SymbolBracketL) =>
      {
        ast::NodeKind::ArrayIndexing(self.parse_array_indexing()?)
      }
      lexer::TokenKind::Identifier(_) => ast::NodeKind::Reference(self.parse_reference()?),
      lexer::TokenKind::SymbolBracketL => ast::NodeKind::ArrayValue(self.parse_array_value()?),
      lexer::TokenKind::KeywordNew => ast::NodeKind::StructValue(self.parse_struct_value()?),
      _ if self.is_unary_operator() => ast::NodeKind::UnaryExpr(self.parse_unary_expr()?),
      // Default to a literal if nothing else matched.
      _ => ast::NodeKind::Literal(self.parse_literal()?),
    };

    let unique_id = self.cache.create_unique_id();

    let mut node = ast::Node {
      kind,
      span: self.close_span(span_start),
      unique_id,
    };

    // Promote the node to a chain, if applicable.
    while self.is_chain() {
      let kind = match self.force_get() {
        lexer::TokenKind::SymbolParenthesesL => {
          ast::NodeKind::CallExpr(self.parse_call_expr(node)?)
        }
        lexer::TokenKind::SymbolDot => ast::NodeKind::MemberAccess(self.parse_member_access(node)?),
        _ => unreachable!(),
      };

      // TODO: Simplify (DRY)?
      node = ast::Node {
        kind,
        span: self.close_span(span_start),
        unique_id,
      };
    }

    Ok(node)
  }

  /// %expr '.' %name
  fn parse_member_access(&mut self, base_expr: ast::Node) -> ParserResult<ast::MemberAccess> {
    self.skip_past(&lexer::TokenKind::SymbolDot)?;

    Ok(ast::MemberAccess {
      base_expr: Box::new(base_expr),
      member_name: self.parse_name()?,
    })
  }

  /// {'+' | '-' | '*' | '/'}
  fn parse_operator(&mut self) -> ParserResult<ast::OperatorKind> {
    // TODO: Unsafe access. Also, cloning token.
    let current_token = self.force_get().clone();

    let operator = match current_token {
      lexer::TokenKind::KeywordAnd => ast::OperatorKind::And,
      lexer::TokenKind::KeywordOr => ast::OperatorKind::Or,
      lexer::TokenKind::KeywordNand => ast::OperatorKind::Nand,
      lexer::TokenKind::KeywordNor => ast::OperatorKind::Nor,
      lexer::TokenKind::KeywordXor => ast::OperatorKind::Xor,
      lexer::TokenKind::SymbolBang => ast::OperatorKind::Not,
      lexer::TokenKind::SymbolPlus => ast::OperatorKind::Add,
      lexer::TokenKind::SymbolMinus => ast::OperatorKind::SubtractOrNegate,
      lexer::TokenKind::SymbolAsterisk => ast::OperatorKind::MultiplyOrDereference,
      lexer::TokenKind::SymbolSlash => ast::OperatorKind::Divide,
      lexer::TokenKind::SymbolLessThan => ast::OperatorKind::LessThan,
      lexer::TokenKind::SymbolGreaterThan => ast::OperatorKind::GreaterThan,
      lexer::TokenKind::SymbolAmpersand => ast::OperatorKind::AddressOf,
      lexer::TokenKind::SymbolBacktick => ast::OperatorKind::Cast,
      lexer::TokenKind::SymbolEqual => ast::OperatorKind::Equality,
      // TODO: Implement logic for GTE & LTE.
      _ => return Err(self.expected("operator")),
    };

    self.skip();

    Ok(operator)
  }

  // TODO: Move to use the Pratt parsing technique instead to replace the non-tail recursive method.
  /// %expr %operator %expr
  fn parse_binary_expr_or_default(
    &mut self,
    left: ast::Node,
    min_precedence: usize,
  ) -> ParserResult<ast::Node> {
    let span_start = self.index;
    let unique_id = self.cache.create_unique_id();
    let mut token_buffer = self.force_get();
    let precedence = get_token_precedence(&token_buffer);
    let mut buffer = left;

    while Parser::is_binary_operator(token_buffer) && (precedence > min_precedence) {
      let operator = self.parse_operator()?;
      let mut right = self.parse_primary_expr()?;

      token_buffer = self.force_get();

      while Parser::is_binary_operator(&token_buffer)
        && get_token_precedence(&token_buffer) > precedence
      {
        // TODO: Are we adding the correct amount of precedence here? Shouldn't there be a higher difference in precedence?
        // TODO: This isn't tail-recursive?
        right = self.parse_binary_expr_or_default(right, precedence + 1)?;
        token_buffer = self.force_get();
      }

      let kind = ast::NodeKind::BinaryExpr(ast::BinaryExpr {
        left: Box::new(buffer),
        operator,
        right: Box::new(right),
      });

      buffer = ast::Node {
        kind,
        span: self.close_span(span_start),
        unique_id,
      };
    }

    Ok(buffer)
  }

  /// %operator %expr
  fn parse_unary_expr(&mut self) -> ParserResult<ast::UnaryExpr> {
    if !self.is_unary_operator() {
      return Err(self.expected("unary operator"));
    }

    let operator = self.parse_operator()?;

    let cast_type = if operator == ast::OperatorKind::Cast {
      Some(self.parse_type()?)
    } else {
      None
    };

    let expr = Box::new(self.parse_expr()?);

    // TODO:
    // if !matches!(operator, ast::OperatorKind::AddressOf) {
    //   expr.as_rvalue = true;
    // }

    Ok(ast::UnaryExpr {
      operator,
      expr,
      cast_type,
    })
  }

  // TODO: Better naming and/or positioning for logic.
  fn parse_expr(&mut self) -> ParserResult<ast::Node> {
    // TODO: Add support for unary expressions (such as `!`, '-', etc.).

    let starting_expr = self.parse_primary_expr()?;

    // TODO: Should the precedence be zero here?
    Ok(self.parse_binary_expr_or_default(starting_expr, 0)?)
  }

  /// %expr '(' (%expr (,))* ')'
  fn parse_call_expr(&mut self, callee_expr: ast::Node) -> ParserResult<ast::CallExpr> {
    // FIXME: On the expressions being parsed, the pattern may not be parsed as a pattern linking to a function or extern. Ensure this is actually the case.
    // let callee_pattern = self.parse_pattern(name_resolution::SymbolKind::FunctionOrExtern)?;

    self.skip_past(&lexer::TokenKind::SymbolParenthesesL)?;

    let mut arguments = vec![];

    while self.until(&lexer::TokenKind::SymbolParenthesesR)? {
      arguments.push(self.parse_expr()?);

      // TODO: What if the comma is omitted?
      if self.is(&lexer::TokenKind::SymbolComma) {
        self.skip();
      }
    }

    self.skip_past(&lexer::TokenKind::SymbolParenthesesR)?;

    Ok(ast::CallExpr {
      callee_expr: Box::new(callee_expr),
      arguments,
    })
  }

  /// '~' %name '(' (%expr (,))* ')'
  fn parse_intrinsic_call(&mut self) -> ParserResult<ast::IntrinsicCall> {
    self.skip_past(&lexer::TokenKind::SymbolTilde)?;

    let kind = match self.parse_name()?.as_str() {
      "panic" => ast::IntrinsicKind::Panic,
      _ => return Err(self.expected("valid intrinsic name")),
    };

    self.skip_past(&lexer::TokenKind::SymbolParenthesesL)?;

    let mut arguments = vec![];

    while self.until(&lexer::TokenKind::SymbolParenthesesR)? {
      arguments.push(self.parse_expr()?);

      // TODO: What if the comma is omitted?
      if self.is(&lexer::TokenKind::SymbolComma) {
        self.skip();
      }
    }

    self.skip_past(&lexer::TokenKind::SymbolParenthesesR)?;

    Ok(ast::IntrinsicCall { kind, arguments })
  }

  /// %pattern
  fn parse_reference(&mut self) -> ParserResult<ast::Reference> {
    let pattern = self.parse_pattern(name_resolution::SymbolKind::Definition)?;

    Ok(ast::Reference(pattern))
  }

  /// %expr '=' %expr
  fn parse_assign_stmt(&mut self, assignee_expr: ast::Node) -> ParserResult<ast::AssignStmt> {
    self.skip_past(&lexer::TokenKind::SymbolEqual)?;

    let value = Box::new(self.parse_expr()?);

    Ok(ast::AssignStmt {
      assignee_expr: Box::new(assignee_expr),
      value,
    })
  }

  /// enum %name '{' (%name (','))* '}'
  fn parse_enum(&mut self) -> ParserResult<ast::Enum> {
    self.skip_past(&lexer::TokenKind::KeywordEnum)?;

    let name = self.parse_name()?;

    self.skip_past(&lexer::TokenKind::SymbolBraceL)?;

    let mut variants = vec![];

    while self.until(&lexer::TokenKind::SymbolBraceR)? {
      variants.push(self.parse_name()?);

      // TODO: Iron out case for lonely comma.
      if self.is(&lexer::TokenKind::SymbolComma) {
        self.skip();
      }
    }

    // TODO: What if we reach `EOF` before closing brace?

    // Skip the closing brace symbol.
    self.skip();

    Ok(ast::Enum {
      name: name.clone(),
      variants,
    })
  }

  /// struct %name '{' (%name ':' %type ';')* '}'
  fn parse_struct_type(&mut self) -> ParserResult<ast::StructType> {
    self.skip_past(&lexer::TokenKind::KeywordStruct)?;

    let name = self.parse_name()?;

    self.skip_past(&lexer::TokenKind::SymbolBraceL)?;

    let mut fields = Vec::new();

    while self.until(&lexer::TokenKind::SymbolBraceR)? {
      let field_name = self.parse_name()?;

      self.skip_past(&lexer::TokenKind::SymbolColon)?;

      let field_type = self.parse_type()?;

      self.skip_past(&lexer::TokenKind::SymbolComma)?;
      fields.push((field_name, field_type));
    }

    // Skip the closing brace symbol.
    self.skip();

    Ok(ast::StructType {
      name: name.clone(),
      fields,
      unique_id: self.cache.create_unique_id(),
    })
  }

  /// new %name '{' (%name ':' %expr ',')* '}'
  fn parse_struct_value(&mut self) -> ParserResult<ast::StructValue> {
    self.skip_past(&lexer::TokenKind::KeywordNew)?;

    // TODO: Shouldn't it be `ScopeQualifier`?
    let struct_name = self.parse_name()?;

    self.skip_past(&lexer::TokenKind::SymbolBraceL)?;

    let mut fields = Vec::new();

    while self.until(&lexer::TokenKind::SymbolBraceR)? {
      let field = self.parse_expr()?;

      fields.push(field);

      // TODO: Disallow trailing comma.
      if self.is(&lexer::TokenKind::SymbolComma) {
        self.skip();
      }
    }

    // Skip the closing brace symbol.
    self.skip();

    Ok(ast::StructValue {
      struct_name,
      fields,
      target_id: None,
    })
  }

  /// fn '[' (%name (','))* ']' %prototype %block
  fn parse_closure(&mut self) -> ParserResult<ast::Closure> {
    self.skip_past(&lexer::TokenKind::KeywordFn)?;

    let mut captures = Vec::new();

    if self.is(&lexer::TokenKind::SymbolBracketL) {
      self.skip();

      while self.until(&lexer::TokenKind::SymbolBracketR)? {
        captures.push((self.parse_name()?, None));
      }

      self.skip();
    }

    let prototype = self.parse_prototype()?;
    let body = self.parse_block()?;

    Ok(ast::Closure {
      captures,
      prototype,
      body,
    })
  }

  fn parse_struct_impl(&mut self) -> ParserResult<ast::StructImpl> {
    self.skip_past(&lexer::TokenKind::KeywordImpl)?;

    let mut struct_pattern = self.parse_pattern(name_resolution::SymbolKind::Type)?;
    let mut trait_pattern = None;

    if self.is(&lexer::TokenKind::KeywordFor) {
      trait_pattern = Some(struct_pattern);
      self.skip();
      struct_pattern = self.parse_pattern(name_resolution::SymbolKind::Type)?;
    }

    self.skip_past(&lexer::TokenKind::SymbolBraceL)?;

    // TODO: Support for trait specifications/implementations.

    let mut methods = Vec::new();

    while self.until(&lexer::TokenKind::SymbolBraceR)? {
      // TODO: Support for attributes.
      let method = self.parse_function(Vec::new())?;

      methods.push(method);
    }

    self.skip_past(&lexer::TokenKind::SymbolBraceR)?;

    Ok(ast::StructImpl {
      // TODO: Support for trait specialization.
      is_default: false,
      target_struct_pattern: struct_pattern,
      trait_pattern,
      methods,
    })
  }

  fn parse_trait(&mut self) -> ParserResult<ast::Trait> {
    self.skip_past(&lexer::TokenKind::KeywordTrait)?;

    let name = self.parse_name()?;

    self.skip_past(&lexer::TokenKind::SymbolBraceL)?;

    let mut methods = Vec::new();

    while self.until(&lexer::TokenKind::SymbolBraceR)? {
      self.skip_past(&lexer::TokenKind::KeywordFn)?;

      let method_name = self.parse_name()?;
      let prototype = self.parse_prototype()?;

      methods.push((method_name, prototype));
    }

    self.skip_past(&lexer::TokenKind::SymbolBraceR)?;

    Ok(ast::Trait {
      name: name.clone(),
      methods,
    })
  }
}

#[cfg(test)]
mod tests {
  use super::*;

  #[test]
  fn proper_initial_values() {
    let mut context = cache::Cache::new();
    let parser = Parser::new(vec![], &mut context);

    assert_eq!(0, parser.index);
  }

  #[test]
  fn is() {
    let mut context = cache::Cache::new();
    let mut parser = Parser::new(Vec::new(), &mut context);

    assert!(!parser.is(&lexer::TokenKind::EOF));
    parser.index = 1;
    assert!(!parser.is(&lexer::TokenKind::EOF));
    parser.index = 0;
    parser.tokens.push((lexer::TokenKind::KeywordFn, 0));
    assert!(parser.is(&lexer::TokenKind::KeywordFn));
  }

  #[test]
  fn is_empty() {
    let mut context = cache::Cache::new();
    let parser = Parser::new(vec![], &mut context);

    assert_eq!(false, parser.is(&lexer::TokenKind::KeywordFn));
  }

  #[test]
  fn skip() {
    let mut context = cache::Cache::new();

    let mut parser = Parser::from_tokens(
      vec![lexer::TokenKind::KeywordFn, lexer::TokenKind::KeywordFn],
      &mut context,
    );

    parser.skip();
    assert_eq!(1, parser.index);
  }

  #[test]
  fn skip_out_of_bounds() {
    let mut context = cache::Cache::new();
    let mut parser = Parser::from_tokens(vec![lexer::TokenKind::KeywordFn], &mut context);

    parser.skip();
    assert_eq!(0, parser.index);
  }

  #[test]
  fn is_eof() {
    let mut context = cache::Cache::new();
    let mut parser = Parser::new(vec![], &mut context);

    assert!(parser.is_eof());
    parser.tokens.push((lexer::TokenKind::KeywordFn, 0));
    assert!(parser.is_eof());
    parser.tokens.push((lexer::TokenKind::KeywordFn, 0));
    assert!(!parser.is_eof());
    parser.skip();
    assert!(parser.is_eof());
  }

  #[test]
  fn after_pattern_is() {
    let mut context = cache::Cache::new();

    let mut parser = Parser::new(
      vec![(lexer::TokenKind::Identifier("test".to_string()), 0)],
      &mut context,
    );

    parser.tokens.push((lexer::TokenKind::SymbolBraceL, 0));
    assert!(parser.after_pattern_is(&lexer::TokenKind::SymbolBraceL));
    parser.tokens.pop();
    parser.tokens.push((lexer::TokenKind::SymbolDot, 0));

    parser
      .tokens
      .push((lexer::TokenKind::Identifier("foo".to_string()), 0));

    parser.tokens.push((lexer::TokenKind::SymbolBraceL, 0));
    assert!(parser.after_pattern_is(&lexer::TokenKind::SymbolBraceL));
  }

  #[test]
  fn is_binary_operator() {
    assert!(!Parser::is_binary_operator(&lexer::TokenKind::SymbolBraceL));
    assert!(Parser::is_binary_operator(&lexer::TokenKind::SymbolPlus));
    assert!(Parser::is_binary_operator(&lexer::TokenKind::SymbolEqual));
    assert!(Parser::is_binary_operator(&lexer::TokenKind::KeywordAnd));
    assert!(!Parser::is_binary_operator(&lexer::TokenKind::EOF));

    // TODO: More.
  }

  #[test]
  fn peek_is() {
    let mut context = cache::Cache::new();
    let mut parser = Parser::new(Vec::new(), &mut context);

    assert!(!parser.peek_is(&lexer::TokenKind::SymbolBraceL));
    parser.tokens.push((lexer::TokenKind::SymbolBraceL, 0));
    assert!(!parser.peek_is(&lexer::TokenKind::SymbolBraceL));
    parser.tokens.push((lexer::TokenKind::SymbolBraceL, 0));
    assert!(parser.peek_is(&lexer::TokenKind::SymbolBraceL));
  }

  // TODO: Add more tests.
}<|MERGE_RESOLUTION|>--- conflicted
+++ resolved
@@ -877,26 +877,9 @@
       lexer::TokenKind::LiteralInt(value) => {
         self.skip();
 
-<<<<<<< HEAD
-        // TODO: Temporary syntax, until casting is implemented.
-        let int_type = if self.is(&lexer::TokenKind::SymbolParenthesesL) {
-          self.skip();
-
-          let int_type = self.parse_int_type()?;
-
-          self.skip_past(&lexer::TokenKind::SymbolParenthesesR)?;
-
-          Some(int_type)
-        } else {
-          None
-        };
-
-        let mut size = minimum_int_size_of(&value)
-          .expect("Integer literal too big to fit in any builtin integer type");
-=======
         let minimum_size = minimum_int_size_of(&value);
->>>>>>> e4b33f88
-
+        
+        // TODO: What about integers that don't fit in ANY size (too large)?
         // TODO: Deal with unsigned integers here?
         // Default size to 32 bit-width.
         let size = if minimum_size < ast::IntSize::I32 {
