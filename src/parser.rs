--- conflicted
+++ resolved
@@ -507,22 +507,14 @@
       parameter_index_counter += 1;
       accepts_instance = true;
 
-<<<<<<< HEAD
-      this_parameter = Some((
-        THIS_IDENTIFIER.to_string(),
-        ast::Type::This(ast::ThisType {
+      this_parameter = Some(ast::Parameter {
+        name: THIS_IDENTIFIER.to_string(),
+        ty: ast::Type::This(ast::ThisType {
           target_id: None,
           ty: None,
         }),
-        0,
-      ));
-=======
-      this_parameter = Some(ast::Parameter {
-        name: THIS_IDENTIFIER.to_string(),
-        ty: ast::Type::This(ast::ThisType { target_id: None }),
         position: 0,
       });
->>>>>>> 5cb5e3c0
 
       if !self.is(&lexer::TokenKind::SymbolParenthesesR) {
         self.skip_past(&lexer::TokenKind::SymbolComma)?;
@@ -538,26 +530,7 @@
         break;
       }
 
-<<<<<<< HEAD
       parameters.push(self.parse_parameter(parameter_index_counter)?);
-=======
-      let param_span_start = self.index;
-      let parameter = self.parse_parameter(parameter_index_counter)?;
-
-      let parameter_node = ast::Node {
-        // TODO: Cloning to solve the move issue.
-        kind: ast::NodeKind::Parameter(parameter.clone()),
-        span: self.close_span(param_span_start),
-        as_rvalue: false,
-      };
-
-      parameters.push(ast::Definition {
-        symbol: Some((parameter.name, name_resolution::SymbolKind::Definition)),
-        node_ref_cell: cache::create_cached_node(parameter_node),
-        unique_id: self.cache.create_unique_id(),
-      });
-
->>>>>>> 5cb5e3c0
       parameter_index_counter += 1;
 
       if !self.is(&lexer::TokenKind::SymbolComma) {
