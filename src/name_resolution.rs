use crate::{ast, cache, diagnostic, type_check::TypeCheck};

#[derive(Hash, PartialEq, Eq, Clone, Debug)]
pub enum SymbolKind {
  Definition,
  // A global type. Can be a struct, or enum.
  Type,
}

pub type Symbol = (String, SymbolKind);

type Scope = std::collections::HashMap<Symbol, cache::UniqueId>;

pub trait Resolve {
  fn declare(&self, _resolver: &mut NameResolver, _cache: &mut cache::Cache) {
    //
  }

  fn resolve(&mut self, _resolver: &mut NameResolver) {
    //
  }

  /// Used to fill-in inferred types, as well as any other resolution
  /// that needs to occur with access to the cache's `.force_get` method.
  fn post_resolve(&mut self, _resolver: &mut NameResolver, _cache: &mut cache::Cache) {
    //
  }
}

impl Resolve for ast::Type {
  fn resolve(&mut self, resolver: &mut NameResolver) {
    match self {
      ast::Type::Stub(stub_type) => stub_type.resolve(resolver),
      ast::Type::Pointer(pointee_type) => pointee_type.resolve(resolver),
      ast::Type::Array(element_type, _) => element_type.resolve(resolver),
      ast::Type::This(this_type) => this_type.resolve(resolver),
      // TODO: Are there any other types that may need to be resolved?
      _ => {}
    };
  }
}

impl Resolve for ast::Node {
  // TODO: This `dispatch` may actually only apply for top-level nodes, so there might be room for simplification.

  fn declare(&self, resolver: &mut NameResolver, cache: &mut cache::Cache) {
    crate::dispatch!(&self.kind, Resolve::declare, resolver, cache);
  }

  fn resolve(&mut self, resolver: &mut NameResolver) {
    crate::dispatch!(&mut self.kind, Resolve::resolve, resolver);
  }

  fn post_resolve(&mut self, resolver: &mut NameResolver, cache: &mut cache::Cache) {
    crate::dispatch!(&mut self.kind, Resolve::post_resolve, resolver, cache);
  }
}

impl Resolve for ast::Trait {
  // TODO: Implement.
}

impl Resolve for ast::ThisType {
  fn resolve(&mut self, resolver: &mut NameResolver) {
    if let Some(this_type_id) = resolver.current_struct_type_id {
      self.target_id = Some(this_type_id);
    } else {
      resolver
        .diagnostic_builder
        .error("type `This` cannot be used outside of a struct implementation".to_string());
    }
  }
}

impl Resolve for ast::StructImpl {
  fn declare(&self, resolver: &mut NameResolver, cache: &mut cache::Cache) {
    resolver.push_scope();

    for method in &self.methods {
      method.declare(resolver, cache);
    }

    resolver.force_pop_scope();
  }

  fn resolve(&mut self, resolver: &mut NameResolver) {
    self.target_struct_pattern.resolve(resolver);

    if let Some(trait_pattern) = &mut self.trait_pattern {
      trait_pattern.resolve(resolver);
    }

    // FIXME: [!] Investigate: We can't unwrap here because the lookup
    // might have failed. Is this done in other parts? Certain resolve methods
    // depend on other things being resolved already, this could be dangerous.
    let struct_type_id_result = self.target_struct_pattern.target_id;

    if let Some(struct_type_id) = struct_type_id_result {
      resolver.current_struct_type_id = Some(struct_type_id);

      for method in &mut self.methods {
        method.resolve(resolver);
      }

      resolver.current_struct_type_id = None;
    }
  }

  fn post_resolve(&mut self, resolver: &mut NameResolver, cache: &mut cache::Cache) {
    resolver.current_struct_type_id = Some(self.target_struct_pattern.target_id.unwrap());

    for method in &mut self.methods {
      method.post_resolve(resolver, cache);
    }

    resolver.current_struct_type_id = None;

    cache.add_struct_impl(
      self.target_struct_pattern.target_id.unwrap(),
      self
        .methods
        .iter()
        .map(|x| (x.unique_id, x.symbol.as_ref().unwrap().0.clone()))
        .collect(),
    );
  }
}

impl Resolve for ast::MemberAccess {
  fn resolve(&mut self, resolver: &mut NameResolver) {
    self.base_expr.resolve(resolver);
  }
}

impl Resolve for ast::Closure {
  fn declare(&self, resolver: &mut NameResolver, cache: &mut cache::Cache) {
    // TODO: Here, captures should be force-declared.
    // FIXME: The body is resolved within a virtual environment. This means that declarations from here may not be accessible. To solve this, perhaps we may virtualize all but the last scope (this declaration's body's scope).

    self.prototype.declare(resolver, cache);
    self.body.declare(resolver, cache);
  }

  fn resolve(&mut self, resolver: &mut NameResolver) {
    // FIXME: Continue implementation.

    for (_index, capture) in self.captures.iter_mut().enumerate() {
      let symbol = (capture.0.clone(), SymbolKind::Definition);

      capture.1 = resolver.relative_lookup_or_error(&symbol);

      // FIXME: Anything else needs to be done here?
    }

    // Cache the existing relative scopes, and create a new, empty
    // environment within the resolver, then restore the cached scopes
    // after the body has been resolved. This is done to encapsulate the
    // closure's environment.
    let relative_scopes_cache = resolver.relative_scopes.clone();

    resolver.relative_scopes.clear();
    self.body.resolve(resolver);

    // FIXME: [!] Investigate: Should this closing of relative scopes occur
    // before or after the return type is possibly inferred?
    resolver.relative_scopes = relative_scopes_cache;

    self.prototype.resolve(resolver);
  }

  fn post_resolve(&mut self, resolver: &mut NameResolver, cache: &mut cache::Cache) {
    if self.prototype.return_type.is_none() {
      self.prototype.return_type = Some(NameResolver::infer_return_type(&self.body, cache));
    }

    self.body.post_resolve(resolver, cache);
  }
}

impl Resolve for ast::TypeAlias {
  fn resolve(&mut self, resolver: &mut NameResolver) {
    self.ty.resolve(resolver);
  }
}

// TODO: This might be getting too complicated. Maybe we should keep it simple in this case?
impl Resolve for ast::Pattern {
  fn resolve(&mut self, resolver: &mut NameResolver) {
    // TODO: Consider extending this as a function of `Pattern` (via `impl`).
    let symbol = (self.base_name.clone(), self.symbol_kind.clone());
    let lookup_result = resolver.relative_lookup(&symbol);

<<<<<<< HEAD
    if lookup_result.is_none() {
      return resolver.produce_lookup_error(&symbol.0);
=======
    let lookup_result = match self.symbol_kind {
      SymbolKind::Definition => resolver.relative_lookup(&symbol),
      // SymbolKind::Type => resolver.absolute_lookup(self),
      // TODO: What else? Maybe `unreachable!()`?
      _ => todo!(),
    };

    if let Some(target_key) = lookup_result {
      self.target_key = Some(target_key.clone());

      // TODO: Will this work for all cases? Ex. will there be a case where the target hasn't been resolved yet?
      if !self.member_path.is_empty() {
        let mut member_field_queue = vec![self.member_path.first_mut().unwrap()];

        // TODO: What if it hasn't been resolved by now?
        let cached_struct_value_node = cache.force_get(&self.target_key.unwrap());

        let last_struct_value = match &*cached_struct_value_node {
          ast::NodeKind::StructValue(struct_value) => struct_value,
          ast::NodeKind::LetStmt(let_stmt) => match &let_stmt.value.as_ref().kind {
            ast::NodeKind::StructValue(struct_value) => struct_value,
            _ => unreachable!(),
          },
          _ => unreachable!(),
        };

        let cached_struct_type_node = cache.force_get(&last_struct_value.target_key.unwrap());

        // TODO: What if it hasn't been resolved by now?
        let last_struct_type = match &*cached_struct_type_node {
          ast::NodeKind::StructType(struct_type) => struct_type,
          _ => unreachable!(),
        };

        while let Some(next_member_field) = member_field_queue.pop() {
          let index = last_struct_type
            .fields
            .iter()
            .position(|x| x.0 == &next_member_field.0)
            .unwrap();

          next_member_field.1 = Some(index as u32);

          // TODO: Continue implementation.
        }
      }
    } else {
      resolver.produce_lookup_error(&symbol.0);
>>>>>>> ff87b50c
    }

    self.target_id = Some(lookup_result.unwrap().clone());
  }
}

impl Resolve for ast::IntrinsicCall {
  //
}

impl Resolve for ast::ExternStatic {
  fn resolve(&mut self, resolver: &mut NameResolver) {
    self.1.resolve(resolver);
  }
}

impl Resolve for ast::StubType {
  fn resolve(&mut self, resolver: &mut NameResolver) {
    // TODO: A bit misleading, since `lookup_or_error` returns `Option<>`.
    self.target_id = resolver.relative_lookup_or_error(&(self.name.clone(), SymbolKind::Type));
  }
}

impl Resolve for ast::StructValue {
  fn resolve(&mut self, resolver: &mut NameResolver) {
    // TODO: A bit misleading, since `lookup_or_error` returns `Option<>`.
    self.target_id =
      resolver.relative_lookup_or_error(&(self.struct_name.clone(), SymbolKind::Type));

    for field in self.fields.iter_mut() {
      field.resolve(resolver);
    }
  }

  fn post_resolve(&mut self, resolver: &mut NameResolver, cache: &mut cache::Cache) {
    for field in &mut self.fields {
      field.post_resolve(resolver, cache);
    }
  }
}

impl Resolve for ast::Prototype {
  fn declare(&self, resolver: &mut NameResolver, cache: &mut cache::Cache) {
    // FIXME: [!!] Bug: Cloning the parameter before it has been resolved.
    if self.accepts_instance {
      let this_parameter = self.this_parameter.as_ref().unwrap();

      ast::Definition {
<<<<<<< HEAD
        symbol: Some((this_parameter.0.clone(), SymbolKind::Definition)),
        node_ref_cell: cache::create_cached_node(ast::Node {
          // TODO: Cloning parameter.
          kind: ast::NodeKind::Parameter(this_parameter.clone()),
          // TODO: Span.
          span: 0..0,
          as_rvalue: false,
        }),
=======
        symbol: Some((parameter.name.clone(), SymbolKind::Definition)),
        // TODO: Cloning parameter.
        node_ref_cell: cache::create_cached_node(ast::NodeKind::Parameter(parameter.clone())),
>>>>>>> ff87b50c
        // TODO: Will this `declare` function ever be called more than once? If so, this could be a problem.
        unique_id: cache.create_unique_id(),
      }
      .declare(resolver, cache);
    }

    // FIXME: [!!] Investigate: This might be causing the unwrap problem, probably because of the cloning?
    for parameter in &self.parameters {
      parameter.declare(resolver, cache);
    }
  }

  fn resolve(&mut self, resolver: &mut NameResolver) {
    for parameter in &mut self.parameters {
<<<<<<< HEAD
      parameter.resolve(resolver);
    }

    if self.accepts_instance {
      self.this_parameter.as_mut().unwrap().resolve(resolver);
=======
      parameter.ty.resolve(resolver, cache);
>>>>>>> ff87b50c
    }

    // TODO: What exactly is manually resolved?
    // NOTE: The prototype is manually resolved after its body is resolved.
  }

  fn post_resolve(&mut self, resolver: &mut NameResolver, _cache: &mut cache::Cache) {
    if self.accepts_instance {
      self.instance_type_id = Some(resolver.current_struct_type_id.unwrap());
    }
  }
}

impl Resolve for ast::StructType {
  fn declare(&self, _resolver: &mut NameResolver, _cache: &mut cache::Cache) {
    // TODO: Implement?
  }

  fn resolve(&mut self, resolver: &mut NameResolver) {
    for field in &mut self.fields {
      field.1.resolve(resolver);
    }
  }
}

impl Resolve for ast::UnaryExpr {
  fn resolve(&mut self, resolver: &mut NameResolver) {
    self.expr.resolve(resolver);
  }

  fn post_resolve(&mut self, resolver: &mut NameResolver, cache: &mut cache::Cache) {
    self.expr.post_resolve(resolver, cache);
  }
}

impl Resolve for ast::Enum {
  //
}

impl Resolve for ast::AssignStmt {
  fn resolve(&mut self, resolver: &mut NameResolver) {
    self.assignee_expr.resolve(resolver);
    self.value.resolve(resolver);
  }

  fn post_resolve(&mut self, resolver: &mut NameResolver, cache: &mut cache::Cache) {
    self.assignee_expr.post_resolve(resolver, cache);
    self.value.post_resolve(resolver, cache);
  }
}

impl Resolve for ast::ContinueStmt {
  //
}

impl Resolve for ast::ArrayIndexing {
  fn resolve(&mut self, resolver: &mut NameResolver) {
    self.index_expr.resolve(resolver);

    self.target_id =
      resolver.relative_lookup_or_error(&(self.name.clone(), SymbolKind::Definition));
  }

  fn post_resolve(&mut self, resolver: &mut NameResolver, cache: &mut cache::Cache) {
    self.index_expr.post_resolve(resolver, cache);
  }
}

impl Resolve for ast::ArrayValue {
  fn resolve(&mut self, resolver: &mut NameResolver) {
    for element in &mut self.elements {
      element.resolve(resolver);
    }
  }

  fn post_resolve(&mut self, resolver: &mut NameResolver, cache: &mut cache::Cache) {
    for element in &mut self.elements {
      element.post_resolve(resolver, cache);
    }
  }
}

impl Resolve for ast::UnsafeBlockStmt {
  fn declare(&self, resolver: &mut NameResolver, cache: &mut cache::Cache) {
    self.0.declare(resolver, cache);
  }

  fn resolve(&mut self, resolver: &mut NameResolver) {
    self.0.resolve(resolver);
  }

  fn post_resolve(&mut self, resolver: &mut NameResolver, cache: &mut cache::Cache) {
    self.0.post_resolve(resolver, cache);
  }
}

impl Resolve for ast::Parameter {
  fn resolve(&mut self, resolver: &mut NameResolver) {
    self.1.resolve(resolver);
  }
}

impl Resolve for ast::Reference {
  fn resolve(&mut self, resolver: &mut NameResolver) {
    self.0.resolve(resolver);
  }
}

impl Resolve for ast::BreakStmt {
  //
}

impl Resolve for ast::LoopStmt {
  fn declare(&self, resolver: &mut NameResolver, cache: &mut cache::Cache) {
    if let Some(condition) = &self.condition {
      condition.declare(resolver, cache);
    }

    self.body.declare(resolver, cache);
  }

  fn resolve(&mut self, resolver: &mut NameResolver) {
    if let Some(condition) = &mut self.condition {
      condition.resolve(resolver);
    }

    self.body.resolve(resolver);
  }

  fn post_resolve(&mut self, resolver: &mut NameResolver, cache: &mut cache::Cache) {
    if let Some(condition) = &mut self.condition {
      condition.post_resolve(resolver, cache);
    }

    self.body.post_resolve(resolver, cache);
  }
}

impl Resolve for ast::IfStmt {
  fn declare(&self, resolver: &mut NameResolver, cache: &mut cache::Cache) {
    self.condition.declare(resolver, cache);
    self.then_block.declare(resolver, cache);

    if let Some(else_block) = &self.else_block {
      else_block.declare(resolver, cache);
    }
  }

  fn resolve(&mut self, resolver: &mut NameResolver) {
    self.condition.resolve(resolver);
    self.then_block.resolve(resolver);

    if let Some(else_block) = &mut self.else_block {
      else_block.resolve(resolver);
    }
  }

  fn post_resolve(&mut self, resolver: &mut NameResolver, cache: &mut cache::Cache) {
    self.condition.post_resolve(resolver, cache);
    self.then_block.post_resolve(resolver, cache);

    if let Some(else_block) = &mut self.else_block {
      else_block.post_resolve(resolver, cache);
    }
  }
}

impl Resolve for ast::LetStmt {
  fn declare(&self, resolver: &mut NameResolver, cache: &mut cache::Cache) {
    self.value.declare(resolver, cache);
  }

  fn resolve(&mut self, resolver: &mut NameResolver) {
    self.value.resolve(resolver);

    // If the type was explicitly given, proceed to resolve it.
    if let Some(ty) = &mut self.ty {
      ty.resolve(resolver);
    }
  }

  fn post_resolve(&mut self, _resolver: &mut NameResolver, cache: &mut cache::Cache) {
    // If the type was explicitly given, proceed to resolve it.
    // Otherwise, infer the type from the resolved value.
    if self.ty.is_none() {
      // FIXME: Usage of inference. What if the value's type can only be inferred after ALL the symbols have been resolved?
      self.ty = Some(self.value.infer_type(cache));
    }
  }
}

impl Resolve for ast::ReturnStmt {
  fn declare(&self, resolver: &mut NameResolver, cache: &mut cache::Cache) {
    if let Some(value) = &self.value {
      value.declare(resolver, cache);
    }
  }

  fn resolve(&mut self, resolver: &mut NameResolver) {
    if let Some(value) = &mut self.value {
      value.resolve(resolver);
    }
  }

  fn post_resolve(&mut self, resolver: &mut NameResolver, cache: &mut cache::Cache) {
    if let Some(value) = &mut self.value {
      value.post_resolve(resolver, cache);
    }
  }
}

impl Resolve for ast::Block {
  fn declare(&self, resolver: &mut NameResolver, cache: &mut cache::Cache) {
    resolver.push_scope();

    for statement in &self.statements {
      statement.declare(resolver, cache);
    }

    resolver.register_scope_tree(self.unique_id);
  }

  fn resolve(&mut self, resolver: &mut NameResolver) {
    resolver.current_block_unique_id = Some(self.unique_id);

    // TODO:
    for statement in &mut self.statements {
      statement.resolve(resolver);
    }
  }

  fn post_resolve(&mut self, resolver: &mut NameResolver, cache: &mut cache::Cache) {
    // Invoke prelude for any let-statements.
    for statement in &mut self.statements {
      statement.post_resolve(resolver, cache);
    }
  }
}

impl Resolve for ast::Literal {
  //
}

impl Resolve for ast::Function {
  fn declare(&self, resolver: &mut NameResolver, cache: &mut cache::Cache) {
    // FIXME: [!] Revise: Ensure the order is correct (test nested parameter, references, etc.).

    // Parameter scope.
    resolver.push_scope();

    // NOTE: The scope tree won't be overwritten by the block's, nor the
    // prototype's scope tree, instead they will be merged, as expected.
    resolver.register_scope_tree(self.body.unique_id);

    self.prototype.declare(resolver, cache);
    self.body.declare(resolver, cache);
  }

  // FIXME: This resolve step may need to be repeated for closure.
  fn resolve(&mut self, resolver: &mut NameResolver) {
    // FIXME: [!] Investigate: Do we need to resolve the prototype first?
    // If so, doesn't the prototype's inferred type depend on the body being
    // resolved first?

    // TODO: Do we need scope management here, for the prototype's parameters?
    self.prototype.resolve(resolver);

    if let Some(return_type) = &mut self.prototype.return_type {
      return_type.resolve(resolver);
    }

    // Finally, after both the prototype and its return type have been resolved,
    // proceed to resolve the body.
    self.body.resolve(resolver);
  }

  fn post_resolve(&mut self, resolver: &mut NameResolver, cache: &mut cache::Cache) {
    // Infer the prototype's return value, if it was omitted by the user.
    if self.prototype.return_type.is_none() {
      self.prototype.return_type = Some(NameResolver::infer_return_type(&self.body, cache));
    }

    self.prototype.post_resolve(resolver, cache);
    self.body.post_resolve(resolver, cache);
  }
}

impl Resolve for ast::ExternFunction {
  fn resolve(&mut self, resolver: &mut NameResolver) {
    self.prototype.resolve(resolver);
  }
}

impl Resolve for ast::Definition {
  fn declare(&self, resolver: &mut NameResolver, cache: &mut cache::Cache) {
    // TODO: In the future, we'd like to warn against shadowed names. This can be accomplished simply, by using `resolver.contains_relative`.
    if let Some(symbol) = &self.symbol {
      // Check for existing definitions.
      if resolver.contains_current_scope(&symbol) {
        resolver
          .diagnostic_builder
          .error(format!("re-definition of `{}`", symbol.0));

        // TODO: What about calling the child's declare function?
        return;
      }

      // Bind the symbol to the current scope for name resolution lookup.
      resolver.bind(symbol.clone(), self.unique_id);
    }

    // Register the node on the cache for lowering lookup.
    cache.bind(self.unique_id, std::rc::Rc::clone(&self.node_ref_cell));

    self.node_ref_cell.borrow().declare(resolver, cache);
  }

  fn resolve(&mut self, resolver: &mut NameResolver) {
    self.node_ref_cell.borrow_mut().resolve(resolver);
  }

  fn post_resolve(&mut self, resolver: &mut NameResolver, cache: &mut cache::Cache) {
    self
      .node_ref_cell
      .borrow_mut()
      .post_resolve(resolver, cache);
  }
}

impl Resolve for ast::CallExpr {
  fn declare(&self, resolver: &mut NameResolver, cache: &mut cache::Cache) {
    // Declare any possible `Definition` nodes in the arguments
    // (such as inline closures, etc.).
    for argument in &self.arguments {
      argument.declare(resolver, cache);
    }
  }

  fn resolve(&mut self, resolver: &mut NameResolver) {
    self.callee_expr.resolve(resolver);

    for argument in &mut self.arguments {
      argument.resolve(resolver);
    }
  }

  fn post_resolve(&mut self, resolver: &mut NameResolver, cache: &mut cache::Cache) {
    self.callee_expr.post_resolve(resolver, cache);

    for argument in &mut self.arguments {
      argument.post_resolve(resolver, cache);
    }
  }
}

impl Resolve for ast::InlineExprStmt {
  fn declare(&self, resolver: &mut NameResolver, cache: &mut cache::Cache) {
    self.expr.declare(resolver, cache);
  }

  fn resolve(&mut self, resolver: &mut NameResolver) {
    self.expr.resolve(resolver);
  }

  fn post_resolve(&mut self, resolver: &mut NameResolver, cache: &mut cache::Cache) {
    self.expr.post_resolve(resolver, cache);
  }
}

impl Resolve for ast::BinaryExpr {
  fn declare(&self, resolver: &mut NameResolver, cache: &mut cache::Cache) {
    self.left.declare(resolver, cache);
    self.right.declare(resolver, cache);
  }

  fn resolve(&mut self, resolver: &mut NameResolver) {
    self.left.resolve(resolver);
    self.right.resolve(resolver);
  }

  fn post_resolve(&mut self, resolver: &mut NameResolver, cache: &mut cache::Cache) {
    self.left.post_resolve(resolver, cache);
    self.right.post_resolve(resolver, cache);
  }
}

pub struct NameResolver {
  pub diagnostic_builder: diagnostic::DiagnosticBuilder,
  current_module_name: Option<String>,
  /// Contains the modules with their respective top-level definitions.
  global_scopes: std::collections::HashMap<String, Scope>,
  /// Contains volatile, relative scopes. Only used during the declare step.
  /// This is reset when the module changes, although by that time, all the
  /// relative scopes should have been popped automatically.
  relative_scopes: Vec<Scope>,
  /// A mapping of a scope's unique key to its own scope, and all visible parent
  /// relative scopes, excluding the global scope.
  scope_map: std::collections::HashMap<cache::UniqueId, Vec<Scope>>,
  /// The unique id of the current block's scope. Used in the resolve step.
  current_block_unique_id: Option<cache::UniqueId>,
  current_struct_type_id: Option<cache::UniqueId>,
}

impl NameResolver {
  pub fn new() -> Self {
    Self {
      diagnostic_builder: diagnostic::DiagnosticBuilder::new(),
      current_module_name: None,
      global_scopes: std::collections::HashMap::new(),
      relative_scopes: Vec::new(),
      scope_map: std::collections::HashMap::new(),
      current_block_unique_id: None,
      current_struct_type_id: None,
    }
  }

  /// Set per-file. A new global scope is created per-module.
  pub fn create_module(&mut self, name: String) {
    // TODO: Can the module name possibly collide with an existing one?

    self.current_module_name = Some(name.clone());

    self
      .global_scopes
      .insert(name, std::collections::HashMap::new());

    self.relative_scopes.clear();
  }

  pub fn set_active_module(&mut self, name: String) -> bool {
    // TODO: Implement checks (that module exists, etc.).
    // TODO: Shouldn't we reset buffers here? This might prevent the re-definition bug.
    self.current_module_name = Some(name.clone());

    true
  }

  fn infer_return_type(body: &ast::Block, cache: &cache::Cache) -> ast::Type {
    let mut return_type = body.infer_type(cache);

    if return_type.is_unit() && !body.statements.is_empty() {
      let first_return_stmt = body
        .statements
        .iter()
        .find(|x| matches!(x.kind, ast::NodeKind::ReturnStmt(_)));

      // TODO: Maybe could use some minor simplification.
      if let Some(first_return_stmt) = first_return_stmt {
        if let ast::NodeKind::ReturnStmt(return_stmt) = &first_return_stmt.kind {
          if let Some(return_value) = &return_stmt.value {
            return_type = return_value.infer_type(cache);
          }
        }
      }
    }

    return_type
  }

  /// Retrieve the last pushed relative scope, or if there are none,
  /// the global scope of the current module.
  fn get_current_scope(&mut self) -> &mut Scope {
    if self.relative_scopes.is_empty() {
      self
        .global_scopes
        .get_mut(self.current_module_name.as_ref().unwrap())
        .unwrap()
    } else {
      self.relative_scopes.last_mut().unwrap()
    }
  }

  // TODO: Consider returning the pushed scope? Unless it's not actually used.
  fn push_scope(&mut self) {
    self.relative_scopes.push(std::collections::HashMap::new());
  }

  /// Pop the last scope off the relatives scopes stack, and return it.
  ///
  /// Will panic if there are no relative scopes.
  fn force_pop_scope(&mut self) -> Scope {
    self.relative_scopes.pop().unwrap()
  }

  /// Force-pop the last scope off the relatives scopes stack, and create
  /// a scope tree. This tree will then be inserted into the scope map. If
  /// an entry with the same unique id already exists, the scope tree will
  /// be appended onto the existing definition.
  fn register_scope_tree(&mut self, unique_id: cache::UniqueId) {
    let mut scope_tree = vec![self.force_pop_scope()];

    // Clone the relative scope tree.
    scope_tree.extend(self.relative_scopes.iter().rev().cloned());

    let mut final_value_buffer = scope_tree;

    // Append to the existing definition, if applicable.
    if self.scope_map.contains_key(&unique_id) {
      final_value_buffer.extend(self.scope_map.remove(&unique_id).unwrap());
    }

    self.scope_map.insert(unique_id, final_value_buffer);
  }

  /// Register a name on the last scope for name resolution lookups.
  ///
  /// If there are no relative scopes, the symbol is registered in the global scope.
  fn bind(&mut self, symbol: Symbol, unique_id: cache::UniqueId) {
    self.get_current_scope().insert(symbol, unique_id);
  }

  fn produce_lookup_error(&mut self, name: &String) {
    self
      .diagnostic_builder
      .error(format!("undefined reference to `{}`", name));
  }

  /// Lookup a symbol starting from the nearest scope, all the way to the global scope
  /// of the current module.
  fn relative_lookup(&mut self, symbol: &Symbol) -> Option<&cache::UniqueId> {
    // If applicable, lookup on the relative scopes. This may not
    // be the case for when resolving global entities such as struct
    // types that reference other structs in their fields (in such case,
    // the relative scopes will be empty and the `current_block_unique_id`
    // buffer would be `None`).
    if let Some(current_block_unique_id) = self.current_block_unique_id {
      let scope_tree = self.scope_map.get(&current_block_unique_id).unwrap();

      // First attempt to find the symbol in the relative scopes.
      for scope in scope_tree {
        if let Some(unique_id) = scope.get(&symbol) {
          return Some(unique_id);
        }
      }
    }

    // Otherwise, attempt to find the symbol in the current module's global scope.
    let global_scope = self
      .global_scopes
      .get(self.current_module_name.as_ref().unwrap())
      .unwrap();

    if let Some(unique_id) = global_scope.get(&symbol) {
      return Some(unique_id);
    }

    None
  }

  fn relative_lookup_or_error(&mut self, symbol: &Symbol) -> Option<cache::UniqueId> {
    if let Some(unique_id) = self.relative_lookup(symbol) {
      return Some(unique_id.clone());
    }

    self.produce_lookup_error(&symbol.0);

    None
  }

  fn contains_current_scope(&mut self, key: &Symbol) -> bool {
    self.get_current_scope().contains_key(key)
  }
}

// TODO: Add essential tests.
#[cfg(test)]
mod tests {
  use super::*;

  #[test]
  fn proper_initial_values() {
    let name_resolver = NameResolver::new();

    assert!(name_resolver.current_module_name.is_none());
    assert!(name_resolver.relative_scopes.is_empty());
    assert!(name_resolver.global_scopes.is_empty());
  }

  #[test]
  fn push_pop_scope() {
    let mut name_resolver = NameResolver::new();

    assert!(name_resolver.relative_scopes.is_empty());
    name_resolver.push_scope();
    assert_eq!(1, name_resolver.relative_scopes.len());
    name_resolver.force_pop_scope();
    assert!(name_resolver.relative_scopes.is_empty());
  }
}<|MERGE_RESOLUTION|>--- conflicted
+++ resolved
@@ -190,59 +190,8 @@
     let symbol = (self.base_name.clone(), self.symbol_kind.clone());
     let lookup_result = resolver.relative_lookup(&symbol);
 
-<<<<<<< HEAD
     if lookup_result.is_none() {
       return resolver.produce_lookup_error(&symbol.0);
-=======
-    let lookup_result = match self.symbol_kind {
-      SymbolKind::Definition => resolver.relative_lookup(&symbol),
-      // SymbolKind::Type => resolver.absolute_lookup(self),
-      // TODO: What else? Maybe `unreachable!()`?
-      _ => todo!(),
-    };
-
-    if let Some(target_key) = lookup_result {
-      self.target_key = Some(target_key.clone());
-
-      // TODO: Will this work for all cases? Ex. will there be a case where the target hasn't been resolved yet?
-      if !self.member_path.is_empty() {
-        let mut member_field_queue = vec![self.member_path.first_mut().unwrap()];
-
-        // TODO: What if it hasn't been resolved by now?
-        let cached_struct_value_node = cache.force_get(&self.target_key.unwrap());
-
-        let last_struct_value = match &*cached_struct_value_node {
-          ast::NodeKind::StructValue(struct_value) => struct_value,
-          ast::NodeKind::LetStmt(let_stmt) => match &let_stmt.value.as_ref().kind {
-            ast::NodeKind::StructValue(struct_value) => struct_value,
-            _ => unreachable!(),
-          },
-          _ => unreachable!(),
-        };
-
-        let cached_struct_type_node = cache.force_get(&last_struct_value.target_key.unwrap());
-
-        // TODO: What if it hasn't been resolved by now?
-        let last_struct_type = match &*cached_struct_type_node {
-          ast::NodeKind::StructType(struct_type) => struct_type,
-          _ => unreachable!(),
-        };
-
-        while let Some(next_member_field) = member_field_queue.pop() {
-          let index = last_struct_type
-            .fields
-            .iter()
-            .position(|x| x.0 == &next_member_field.0)
-            .unwrap();
-
-          next_member_field.1 = Some(index as u32);
-
-          // TODO: Continue implementation.
-        }
-      }
-    } else {
-      resolver.produce_lookup_error(&symbol.0);
->>>>>>> ff87b50c
     }
 
     self.target_id = Some(lookup_result.unwrap().clone());
@@ -291,8 +240,7 @@
       let this_parameter = self.this_parameter.as_ref().unwrap();
 
       ast::Definition {
-<<<<<<< HEAD
-        symbol: Some((this_parameter.0.clone(), SymbolKind::Definition)),
+        symbol: Some((this_parameter.name.clone(), SymbolKind::Definition)),
         node_ref_cell: cache::create_cached_node(ast::Node {
           // TODO: Cloning parameter.
           kind: ast::NodeKind::Parameter(this_parameter.clone()),
@@ -300,11 +248,6 @@
           span: 0..0,
           as_rvalue: false,
         }),
-=======
-        symbol: Some((parameter.name.clone(), SymbolKind::Definition)),
-        // TODO: Cloning parameter.
-        node_ref_cell: cache::create_cached_node(ast::NodeKind::Parameter(parameter.clone())),
->>>>>>> ff87b50c
         // TODO: Will this `declare` function ever be called more than once? If so, this could be a problem.
         unique_id: cache.create_unique_id(),
       }
@@ -319,15 +262,11 @@
 
   fn resolve(&mut self, resolver: &mut NameResolver) {
     for parameter in &mut self.parameters {
-<<<<<<< HEAD
       parameter.resolve(resolver);
     }
 
     if self.accepts_instance {
       self.this_parameter.as_mut().unwrap().resolve(resolver);
-=======
-      parameter.ty.resolve(resolver, cache);
->>>>>>> ff87b50c
     }
 
     // TODO: What exactly is manually resolved?
@@ -426,7 +365,7 @@
 
 impl Resolve for ast::Parameter {
   fn resolve(&mut self, resolver: &mut NameResolver) {
-    self.1.resolve(resolver);
+    self.ty.resolve(resolver);
   }
 }
 
