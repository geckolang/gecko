use crate::{cache, diagnostic, name_resolution};

#[macro_export]
macro_rules! dispatch {
  ($node:expr, $target_fn:expr $(, $($args:expr),* )? ) => {
    match $node {
      ast::NodeKind::Literal(inner) => $target_fn(inner $(, $($args),* )?),
      ast::NodeKind::ExternFunction(inner) => $target_fn(inner $(, $($args),* )?),
      ast::NodeKind::ExternStatic(inner) => $target_fn(inner $(, $($args),* )?),
      ast::NodeKind::Function(inner) => $target_fn(inner $(, $($args),* )?),
      ast::NodeKind::Block(inner) => $target_fn(inner $(, $($args),* )?),
      ast::NodeKind::ReturnStmt(inner) => $target_fn(inner $(, $($args),* )?),
      ast::NodeKind::LetStmt(inner) => $target_fn(inner $(, $($args),* )?),
      ast::NodeKind::IfStmt(inner) => $target_fn(inner $(, $($args),* )?),
      ast::NodeKind::LoopStmt(inner) => $target_fn(inner $(, $($args),* )?),
      ast::NodeKind::CallExpr(inner) => $target_fn(inner $(, $($args),* )?),
      ast::NodeKind::IntrinsicCall(inner) => $target_fn(inner $(, $($args),* )?),
      ast::NodeKind::BreakStmt(inner) => $target_fn(inner $(, $($args),* )?),
      ast::NodeKind::ContinueStmt(inner) => $target_fn(inner $(, $($args),* )?),
      ast::NodeKind::InlineExprStmt(inner) => $target_fn(inner $(, $($args),* )?),
      ast::NodeKind::Definition(inner) => $target_fn(inner $(, $($args),* )?),
      ast::NodeKind::Reference(inner) => $target_fn(inner $(, $($args),* )?),
      ast::NodeKind::AssignStmt(inner) => $target_fn(inner $(, $($args),* )?),
      ast::NodeKind::BinaryExpr(inner) => $target_fn(inner $(, $($args),* )?),
      ast::NodeKind::UnaryExpr(inner) => $target_fn(inner $(, $($args),* )?),
      ast::NodeKind::Parameter(inner) => $target_fn(inner $(, $($args),* )?),
      ast::NodeKind::UnsafeBlock(inner) => $target_fn(inner $(, $($args),* )?),
      ast::NodeKind::ArrayValue(inner) => $target_fn(inner $(, $($args),* )?),
      ast::NodeKind::ArrayIndexing(inner) => $target_fn(inner $(, $($args),* )?),
      ast::NodeKind::Enum(inner) => $target_fn(inner $(, $($args),* )?),
      ast::NodeKind::StructType(inner) => $target_fn(inner $(, $($args),* )?),
      ast::NodeKind::Prototype(inner) => $target_fn(inner $(, $($args),* )?),
      ast::NodeKind::StructValue(inner) => $target_fn(inner $(, $($args),* )?),
      ast::NodeKind::Pattern(inner) => $target_fn(inner $(, $($args),* )?),
      ast::NodeKind::TypeAlias(inner) => $target_fn(inner $(, $($args),* )?),
      ast::NodeKind::Closure(inner) => $target_fn(inner $(, $($args),* )?),
    }
  };
}

<<<<<<< HEAD
#[derive(PartialEq, PartialOrd)]
=======
/// A parameter containing its name, type, and index position.
pub type Parameter = (String, Type, u32);

#[derive(PartialEq, PartialOrd, Clone, Debug)]
>>>>>>> b1eb9c7e
pub enum IntSize {
  U8,
  U16,
  U32,
  U64,
  Usize,
  I8,
  I16,
  I32,
  I64,
  Isize,
}

<<<<<<< HEAD
pub enum FloatSize {
  F16,
  F32,
  F64,
  F128,
}

=======
#[derive(PartialEq, Clone, Debug)]
>>>>>>> b1eb9c7e
pub enum PrimitiveType {
  Int(IntSize),
  Float(FloatSize),
  Bool,
  Char,
  String,
  Null,
}

<<<<<<< HEAD
pub struct FunctionType {
  pub parameters: Vec<Type>,
  pub return_type: Option<Box<Type>>,
  pub is_variadic: bool,
}

pub enum Type {
  Primitive(PrimitiveType),
  Function(FunctionType),
=======
#[derive(PartialEq, Clone, Debug)]
pub enum Type {
  Array(Box<Type>, u32),
  Primitive(PrimitiveType),
  Pointer(Box<Type>),
  // TODO: Consider merging with `Pointer` type, since they have common functionality. Ensure all cases conform if so.
  Reference(Box<Type>),
  // TODO: Isn't this incompatible with `UserDefined`?
  Struct(StructType),
  /// A type that may need to be resolved.
  Stub(StubType),
  Callable(CallableType),
  Unit,
>>>>>>> b1eb9c7e
}

impl Type {
  pub fn is_unit(&self) -> bool {
    matches!(self, Type::Unit)
  }
}

// TODO: Write a macro that both defines this and `as_x_node()` (which alternatively yields `unreachable!()`) methods.
#[derive(Debug)]
pub enum NodeKind {
  Literal(Literal),
  ExternFunction(ExternFunction),
  ExternStatic(ExternStatic),
  Function(Function),
  Block(Block),
  ReturnStmt(ReturnStmt),
  LetStmt(LetStmt),
  IfStmt(IfStmt),
  LoopStmt(LoopStmt),
  CallExpr(CallExpr),
  IntrinsicCall(IntrinsicCall),
  BreakStmt(BreakStmt),
  ContinueStmt(ContinueStmt),
  InlineExprStmt(InlineExprStmt),
  Definition(Definition),
  Reference(Reference),
  AssignStmt(AssignStmt),
  BinaryExpr(BinaryExpr),
  UnaryExpr(UnaryExpr),
  Parameter(Parameter),
  UnsafeBlock(UnsafeBlockStmt),
  ArrayValue(ArrayValue),
  ArrayIndexing(ArrayIndexing),
  Enum(Enum),
  StructType(StructType),
  Prototype(Prototype),
  StructValue(StructValue),
  Pattern(Pattern),
  TypeAlias(TypeAlias),
  Closure(Closure),
}

#[derive(Debug)]
pub struct Node {
  pub kind: NodeKind,
  // FIXME: The visitation methods receive node kinds, but the spans are attached to the `Node` struct.
  pub span: diagnostic::Span,
}

#[derive(Debug)]
pub struct Closure {
  pub captures: Vec<(String, Option<cache::UniqueId>)>,
  pub prototype: Prototype,
  pub body: Block,
}

#[derive(PartialEq, Clone, Debug)]
pub struct CallableType {
  pub return_type: Box<Type>,
  pub parameters: Vec<Type>,
  pub is_variadic: bool,
}

// TODO: If it's never boxed under `ast::Node`, then there might not be a need for it to be included under `ast::Node`?
#[derive(Debug)]
pub struct Pattern {
  pub module_name: Option<String>,
  pub base_name: String,
  /// A list of pairs containing both the name and index
  /// position of nested structs and their fields. These
  /// indexes will be filled out during name resolution.
  pub member_path: Vec<(String, Option<u32>)>,
  pub symbol_kind: name_resolution::SymbolKind,
  pub target_key: Option<cache::UniqueId>,
}

impl Pattern {
  pub fn new(base_name: String, symbol_kind: name_resolution::SymbolKind) -> Self {
    Pattern {
      module_name: None,
      base_name,
      member_path: Vec::new(),
      symbol_kind,
      target_key: None,
    }
  }
}

// TODO: Consider switching to `Display` trait.
impl ToString for Pattern {
  fn to_string(&self) -> String {
    // TODO: Missing the module name.
    // TODO: Hard-coded character.
    // TODO: Properly implement. Also, consider if this is even needed. If not, remove this trait implementation.
    // self.base_name.clone() + self.member_path.join(".").as_str()
    String::from("pending_implementation")
  }
}

#[derive(PartialEq, Clone, Debug)]
pub struct StubType {
  pub name: String,
  pub target_key: Option<cache::UniqueId>,
}

#[derive(Debug)]
pub struct StructValue {
  pub name: String,
  pub fields: Vec<Node>,
  /// A unique id targeting the struct value's type. Resolved
  /// during name resolution.
  pub target_key: Option<cache::UniqueId>,
}

#[derive(Debug)]
pub struct Enum {
  pub name: String,
  pub variants: Vec<String>,
}

#[derive(Debug)]
pub struct ContinueStmt;

#[derive(Debug)]
pub struct ArrayIndexing {
  pub name: String,
  pub index_expr: Box<Node>,
  pub target_key: Option<cache::UniqueId>,
}

#[derive(Debug)]
pub struct ArrayValue {
  pub elements: Vec<Node>,
  /// Holds the type of the array, in case it is an empty array.
  pub explicit_type: Option<Type>,
}

#[derive(Debug)]
pub struct UnsafeBlockStmt(pub Block);

#[derive(Debug)]
pub struct Reference(pub Pattern);

#[derive(Debug)]
pub struct AssignStmt {
  pub assignee_expr: Box<Node>,
  pub value: Box<Node>,
}

#[derive(Debug)]
pub enum Literal {
  Bool(bool),
  Int(rug::Integer, IntSize),
  Float(rug::Float, FloatSize),
  Char(char),
  String(String),
  Nullptr,
}

#[derive(Clone, Debug, PartialEq)]
pub struct Prototype {
  pub parameters: Vec<Parameter>,
  pub return_type: Option<Type>,
  pub is_variadic: bool,
}

#[derive(Debug)]
pub struct ExternFunction {
  pub name: String,
  pub prototype: Prototype,
  pub attributes: Vec<Attribute>,
}

#[derive(Debug)]
pub struct ExternStatic(pub String, pub Type);

#[derive(Debug)]
pub struct Attribute {
  pub name: String,
  pub values: Vec<Literal>,
}

#[derive(Debug)]
pub struct Function {
  pub name: String,
  pub prototype: Prototype,
  pub body: Block,
  pub attributes: Vec<Attribute>,
}

#[derive(Debug)]
pub struct Block {
  pub statements: Vec<Node>,
  /// Whether the last expression is yielded by the block.
  pub yield_last_expr: bool,
  pub unique_id: cache::UniqueId,
}

#[derive(Debug)]
pub struct BreakStmt {
  //
}

#[derive(Debug)]
pub struct ReturnStmt {
  pub value: Option<Box<Node>>,
}

#[derive(Debug)]
pub struct LetStmt {
  pub name: String,
  pub ty: Option<Type>,
  pub value: Box<Node>,
  pub is_mutable: bool,
}

#[derive(Debug)]
pub struct IfStmt {
  pub condition: Box<Node>,
  pub then_block: Block,
  pub else_block: Option<Block>,
}

#[derive(Debug)]
pub struct LoopStmt {
  pub condition: Option<Box<Node>>,
  pub body: Block,
}

#[derive(Debug)]
pub struct InlineExprStmt {
  pub expr: Box<Node>,
}

#[derive(Debug)]
pub struct CallExpr {
  pub callee_expr: Box<Node>,
  pub arguments: Vec<Node>,
}

#[derive(Debug)]
pub enum IntrinsicKind {
  Panic,
}

#[derive(Debug)]
pub struct IntrinsicCall {
  pub kind: IntrinsicKind,
  pub arguments: Vec<Node>,
}

#[derive(PartialEq, Clone, Debug)]
pub struct StructType {
  pub name: String,
  pub fields: std::collections::HashMap<String, Type>,
}

#[derive(Debug)]
pub struct TypeAlias {
  pub name: String,
  pub ty: Type,
}

#[derive(PartialEq, Debug)]
pub enum OperatorKind {
  And,
  Or,
  Nand,
  Nor,
  Xor,
  Not,
  AddressOf,
  Add,
  SubtractOrNegate,
  MultiplyOrDereference,
  Divide,
  LessThan,
  GreaterThan,
  LessThanOrEqual,
  GreaterThanOrEqual,
  Equality,
  Cast,
}

#[derive(Debug)]
pub struct BinaryExpr {
  pub left: Box<Node>,
  pub right: Box<Node>,
  pub operator: OperatorKind,
}

#[derive(Debug)]
pub struct UnaryExpr {
  pub expr: Box<Node>,
  pub operator: OperatorKind,
  /// Represents the type being casted to.
  ///
  /// Only available when the unary expression is a cast.
  pub cast_type: Option<Type>,
}

/// Represents an accessible definition. Acts as a transient
/// value helper.
#[derive(Debug)]
pub struct Definition {
  pub symbol: Option<name_resolution::Symbol>,
  pub node_ref_cell: cache::CachedNode,
  pub unique_id: cache::UniqueId,
}

#[derive(Debug)]
pub struct MemberAccess {
  pub scope_qualifier: Pattern,
  pub target_key: Option<cache::UniqueId>,
}<|MERGE_RESOLUTION|>--- conflicted
+++ resolved
@@ -38,14 +38,10 @@
   };
 }
 
-<<<<<<< HEAD
-#[derive(PartialEq, PartialOrd)]
-=======
 /// A parameter containing its name, type, and index position.
 pub type Parameter = (String, Type, u32);
 
-#[derive(PartialEq, PartialOrd, Clone, Debug)]
->>>>>>> b1eb9c7e
+#[derive(Copy, Clone, Debug, PartialEq, PartialOrd)]
 pub enum IntSize {
   U8,
   U16,
@@ -59,7 +55,7 @@
   Isize,
 }
 
-<<<<<<< HEAD
+#[derive(Copy, Clone, Debug, PartialEq, PartialOrd)]
 pub enum FloatSize {
   F16,
   F32,
@@ -67,9 +63,7 @@
   F128,
 }
 
-=======
-#[derive(PartialEq, Clone, Debug)]
->>>>>>> b1eb9c7e
+#[derive(Copy, Clone, Debug, PartialEq)]
 pub enum PrimitiveType {
   Int(IntSize),
   Float(FloatSize),
@@ -79,17 +73,6 @@
   Null,
 }
 
-<<<<<<< HEAD
-pub struct FunctionType {
-  pub parameters: Vec<Type>,
-  pub return_type: Option<Box<Type>>,
-  pub is_variadic: bool,
-}
-
-pub enum Type {
-  Primitive(PrimitiveType),
-  Function(FunctionType),
-=======
 #[derive(PartialEq, Clone, Debug)]
 pub enum Type {
   Array(Box<Type>, u32),
@@ -103,7 +86,6 @@
   Stub(StubType),
   Callable(CallableType),
   Unit,
->>>>>>> b1eb9c7e
 }
 
 impl Type {
